////////////////////////////////////////////////////////////////////////
/// \file  LArG4.cxx
/// \brief Use Geant4 to run the LArSoft detector simulation
///
/// \version $Id: LArG4.cxx,v 1.22 2010/07/20 06:08:30 bjpjones Exp $
/// \author  seligman@nevis.columbia.edu
////////////////////////////////////////////////////////////////////////

/// This a module.  It has the following functions:
///
/// - Initialize Geant4 physics, detector geometry, and other
///   processing.
///
/// - Accept sim::MCTruth objects from the MC branch of the FMWK
///   Event structure.
///
/// - Pass the primary particles to the Geant4 simulation to calculate
///   "truth" information for the detector response.
///
/// - Pass the truth information to the DetSim branch of the FMWK event.

#ifndef LARG4_LARG4_H
#define LARG4_LARG4_H 1

#include "G4Base/G4Helper.h"
#include "G4Base/ConvertMCTruthToG4.h"

// C++ Includes
#include <sstream> // std::ostringstream
#include <vector> // std::ostringstream
#include <map> // std::ostringstream
#include <set> // std::ostringstream
#include <iostream>
// #include <cstring>
#include <sys/stat.h>

// Framework includes
#include "art/Framework/Core/EDProducer.h"
#include "art/Framework/Core/ModuleMacros.h"
#include "art/Framework/Principal/Event.h"
#include "fhiclcpp/ParameterSet.h"
#include "art/Framework/Principal/Handle.h"
#include "art/Framework/Services/Registry/ServiceHandle.h"
#include "art/Framework/Services/Optional/TFileService.h"
#include "art/Framework/Services/Optional/TFileDirectory.h"
#include "art/Framework/Services/Optional/RandomNumberGenerator.h"
#include "messagefacility/MessageLogger/MessageLogger.h"
#include "art/Persistency/Common/Ptr.h"
#include "art/Persistency/Common/Assns.h"
#include "cetlib/exception.h"
#include "cetlib/search_path.h"

// art extensions
#include "artextensions/SeedService/SeedService.hh"

// LArSoft Includes
#include "LArG4/LArVoxelReadoutGeometry.h"
#include "LArG4/PhysicsList.h"
#include "LArG4/ParticleListAction.h"
#include "LArG4/G4BadIdeaAction.h"
#include "LArG4/IonizationAndScintillationAction.h"
#include "LArG4/OpDetSensitiveDetector.h"
#include "LArG4/OpDetReadoutGeometry.h"
#include "LArG4/LArStackingAction.h"
#include "LArG4/LArVoxelReadout.h"
#include "LArG4/MaterialPropertyLoader.h"
#include "LArG4/OpDetPhotonTable.h"
#include "LArG4/AuxDetReadoutGeometry.h"
#include "LArG4/AuxDetReadout.h"
#include "Simulation/LArG4Parameters.h"
#include "Utilities/AssociationUtil.h"
#include "SimulationBase/MCTruth.h"
#include "Simulation/ParticleList.h"
#include "Simulation/SimPhotons.h"
#include "Simulation/SimChannel.h"
#include "Simulation/AuxDetSimChannel.h"
#include "Geometry/Geometry.h"
#include "G4Base/DetectorConstruction.h"
#include "G4Base/UserActionManager.h"

// G4 Includes
#include "Geant4/G4RunManager.hh"
#include "Geant4/G4UImanager.hh"
#include "Geant4/G4VUserDetectorConstruction.hh"
#include "Geant4/G4VUserPrimaryGeneratorAction.hh"
#include "Geant4/G4VUserPhysicsList.hh"
#include "Geant4/G4UserRunAction.hh"
#include "Geant4/G4UserEventAction.hh"
#include "Geant4/G4UserTrackingAction.hh"
#include "Geant4/G4UserSteppingAction.hh"
#include "Geant4/G4UserStackingAction.hh"
#include "Geant4/G4VisExecutive.hh"
#include "Geant4/G4VUserPhysicsList.hh"
#include "Geant4/G4SDManager.hh"
#include "Geant4/G4LogicalVolumeStore.hh"
#include "Geant4/Randomize.hh"
#include "Geant4/G4SDManager.hh"
#include "Geant4/G4VSensitiveDetector.hh"
#include "Geant4/globals.hh"

// ROOT Includes
#include "TGeoManager.h"

// Forward declarations
class G4RunManager;
class G4UImanager;
class G4VisExecutive;

///Geant4 interface
namespace larg4 {  
 
  // Forward declarations within namespace.
  class LArVoxelListAction;
  class ParticleListAction;
  
  class LArG4 : public art::EDProducer{
  public:
 
    /// Standard constructor and destructor for an FMWK module.
    explicit LArG4(fhicl::ParameterSet const& pset);
    virtual ~LArG4();

    /// The main routine of this module: Fetch the primary particles
    /// from the event, simulate their evolution in the detctor, and
    /// produce the detector response.
    void produce (art::Event& evt); 
    void beginJob();
    void beginRun(art::Run& run);
<<<<<<< HEAD
    void FillInterestingVolumes(std::set<std::string> const& vol_names);
=======
    void FillInterestingVolumes(TGeoManager* pGM, std::set<std::string> const& vol_names);
>>>>>>> 403464fb
    bool KeepParticle(simb::MCParticle const& part) const;

  private:
    g4b::G4Helper*             fG4Help;             ///< G4 interface object                                           
    larg4::LArVoxelListAction* flarVoxelListAction; ///< Geant4 user action to accumulate LAr voxel information.
    larg4::ParticleListAction* fparticleListAction; ///< Geant4 user action to particle information.                   

    std::string                fG4PhysListName;     ///< predefined physics list to use if not making a custom one
    std::string                fG4MacroPath;        ///< directory path for Geant4 macro file to be 
                                                    ///< executed before main MC processing.
    bool                       fdumpParticleList;   ///< Whether each event's sim::ParticleList will be displayed.
    bool                       fdumpSimChannels;    ///< Whether each event's sim::Channel will be displayed.
    bool                       fUseLitePhotons;
    int                        fSmartStacking;      ///< Whether to instantiate and use class to 
                                                    ///< dictate how tracks are put on stack.        
    std::vector<std::string>   fInputLabels;
    std::vector<std::string>   fKeepParticlesInVolumes; ///<Only write particles that have trajectories through these volumes
<<<<<<< HEAD
    std::vector<std::pair<TGeoVolume const*, TGeoCombiTrans*>> fGeoVolumePairs; ///< Volumes and transformations for fKeepParticlesInVolumes
=======
    std::vector<std::pair<TGeoVolume *, TGeoMatrix *>> fGeoVolumePairs; ///< Volumes and transformations for fKeepParticlesInVolumes
>>>>>>> 403464fb
  };

} // namespace LArG4

namespace larg4 {

  //----------------------------------------------------------------------
  // Constructor
  LArG4::LArG4(fhicl::ParameterSet const& pset)
    : fG4Help                (0)
    , flarVoxelListAction    (0)
    , fparticleListAction    (0)
    , fG4PhysListName        (pset.get< std::string >("G4PhysListName","larg4::PhysicsList"))
    , fdumpParticleList      (pset.get< bool        >("DumpParticleList")                   )
    , fdumpSimChannels       (pset.get< bool        >("DumpSimChannels", false)             )
    , fSmartStacking         (pset.get< int         >("SmartStacking",0)                    )
<<<<<<< HEAD
    , fKeepParticlesInVolumes        (pset.get< std::vector< std::string > >("KeepParticlesInVolumes",{}))
=======
    , fKeepParticlesInVolumes        (pset.get< std::vector< std::string > >("KeepParticlesInVolumes"))
>>>>>>> 403464fb
  {
    LOG_DEBUG("LArG4") << "Debug: LArG4()";

    // setup the random number service for Geant4, the "G4Engine" label is a
    // special tag setting up a global engine for use by Geant4/CLHEP;
    // obtain the random seed from SeedService,
    // unless overridden in configuration with key "Seed"
    art::ServiceHandle<artext::SeedService>()
      ->createEngine(*this, "G4Engine", pset, "Seed");

    //get a list of generators to use, otherwise, we'll end up looking for anything that's
    //made an MCTruth object
    bool useInputLabels = pset.get_if_present< std::vector<std::string> >("InputLabels",fInputLabels);
    if(!useInputLabels) fInputLabels.resize(0);
    
    art::ServiceHandle<sim::LArG4Parameters> lgp;
    fUseLitePhotons = lgp->UseLitePhotons();

    if(!fUseLitePhotons) produces< std::vector<sim::SimPhotons>     >();
    else                 produces< std::vector<sim::SimPhotonsLite> >();

    produces< std::vector<simb::MCParticle> >();
    produces< std::vector<sim::SimChannel>  >();
    produces< std::vector<sim::AuxDetSimChannel> >();
    produces< art::Assns<simb::MCTruth, simb::MCParticle> >();

    // constructor decides if initialized value is a path or an environment variable
    cet::search_path sp("FW_SEARCH_PATH");

    sp.find_file(pset.get< std::string >("GeantCommandFile"), fG4MacroPath);
    struct stat sb;
    if (fG4MacroPath.empty() || stat(fG4MacroPath.c_str(), &sb)!=0)
      // failed to resolve the file name
      throw cet::exception("NoG4Macro") << "G4 macro file "
                                        << fG4MacroPath
                                        << " not found!\n";

  }

  //----------------------------------------------------------------------
  // Destructor
  LArG4::~LArG4()
  {
    if(fG4Help) delete fG4Help;
  }

  //----------------------------------------------------------------------
  void LArG4::beginJob()
  {
    art::ServiceHandle<geo::Geometry> geom;

    fG4Help = new g4b::G4Helper(fG4MacroPath, fG4PhysListName);
    fG4Help->ConstructDetector(geom->GDMLFile());

    // Get the logical volume store and assign material properties
    larg4::MaterialPropertyLoader* MPL = new larg4::MaterialPropertyLoader();
    MPL->GetPropertiesFromServices();
    MPL->UpdateGeometry(G4LogicalVolumeStore::GetInstance());

    // Tell the detector about the parallel LAr voxel geometry.
    std::vector<G4VUserParallelWorld*> pworlds;

    // make a parallel world for each TPC in the detector
    pworlds.push_back( new LArVoxelReadoutGeometry("LArVoxelReadoutGeometry") );
    pworlds.push_back( new OpDetReadoutGeometry( geom->OpDetGeoName() ));
    pworlds.push_back( new AuxDetReadoutGeometry("AuxDetReadoutGeometry") );

    fG4Help->SetParallelWorlds(pworlds);

    // Intialize G4 physics and primary generator action
    fG4Help->InitPhysics();

    // Use the UserActionManager to handle all the Geant4 user hooks.
    g4b::UserActionManager* uaManager = g4b::UserActionManager::Instance();

    // User-action class for accumulating LAr voxels.
    art::ServiceHandle<sim::LArG4Parameters> lgp;

    // UserAction for getting past a bug in v4.9.4.p02 of Geant4.
    // This action will not be used once the bug has been fixed
    // The techniques used in this UserAction are not to be repeated
    // as in general they are a very bad idea, ie they take a const
    // pointer and jump through hoops to change it
    // 08-Apr-2014 WGS: It appears that with the shift to Geant 4.9.6 or
    // above, there's no longer any need for the "Bad Idea Action" fix.
    //    larg4::G4BadIdeaAction *bia = new larg4::G4BadIdeaAction(fSmartStacking);
    //    uaManager->AddAndAdoptAction(bia);

    // remove IonizationAndScintillationAction for now as we are ensuring
    // the Reset for each G4Step within the G4SensitiveVolumes
    //larg4::IonizationAndScintillationAction *iasa = new larg4::IonizationAndScintillationAction();
    //uaManager->AddAndAdoptAction(iasa);

    // User-action class for accumulating particles and trajectories
    // produced in the detector.
    fparticleListAction = new larg4::ParticleListAction(lgp->ParticleKineticEnergyCut(),
                                                        lgp->StoreTrajectories(),
                                                        lgp->KeepEMShowerDaughters());
    uaManager->AddAndAdoptAction(fparticleListAction);

    // UserActionManager is now configured so continue G4 initialization
    fG4Help->SetUserAction();

    // With an enormous detector with lots of rock ala LAr34 (nee LAr20)
    // we need to be smarter about stacking.
    if (fSmartStacking>0){
      G4UserStackingAction* stacking_action = new LArStackingAction(fSmartStacking);
      fG4Help->GetRunManager()->SetUserAction(stacking_action);
    }
    

  
  }

  void LArG4::beginRun(art::Run& run){
<<<<<<< HEAD
    //Fill interesting volumes object
    std::set<std::string> volnameset(fKeepParticlesInVolumes.begin(), fKeepParticlesInVolumes.end());
    FillInterestingVolumes(volnameset);
  }
  
  void LArG4::FillInterestingVolumes(std::set<std::string> const& vol_names) {
=======
    art::ServiceHandle<geo::Geometry> geom;
    //Fill interesting volumes object
    std::set<std::string> volnameset(fKeepParticlesInVolumes.begin(), fKeepParticlesInVolumes.end());
    FillInterestingVolumes(geom->ROOTGeoManager(), volnameset);
  }
  
  void LArG4::FillInterestingVolumes(TGeoManager* pGM, std::set<std::string> const& vol_names) {
>>>>>>> 403464fb
    auto const& geom = *art::ServiceHandle<geo::Geometry>();
  
    std::vector<std::vector<TGeoNode const*>> node_paths
      = geom.FindAllVolumePaths(vol_names);
<<<<<<< HEAD
    //for each interesting volume, follow the node path and collect
    //total rotations and translations
    for (size_t iVolume = 0; iVolume < node_paths.size(); ++iVolume) {
      std::vector<TGeoNode const*> path = node_paths[iVolume];
      
      TGeoTranslation* pTransl = new TGeoTranslation(0.,0.,0.);
      TGeoRotation* pRot = new TGeoRotation();
      for (TGeoNode const* node: path) {
	TGeoTranslation thistranslate(*node->GetMatrix());
	TGeoRotation thisrotate(*node->GetMatrix());
	pTransl->Add(&thistranslate);
	*pRot=*pRot * thisrotate;
      }
      
      //for some reason, pRot and pTransl don't have tr and rot bits set correctly
      //make new translations and rotations so bits are set correctly
      TGeoTranslation* pTransl2 = new TGeoTranslation(pTransl->GetTranslation()[0],
							pTransl->GetTranslation()[1],
						      pTransl->GetTranslation()[2]);
      double phi=0.,theta=0.,psi=0.;
      pRot->GetAngles(phi,theta,psi);
      TGeoRotation* pRot2 = new TGeoRotation();
      pRot2->SetAngles(phi,theta,psi);
      
      TGeoCombiTrans* pTransf = new TGeoCombiTrans(*pTransl2,*pRot2);

      fGeoVolumePairs.emplace_back(node_paths[iVolume].back()->GetVolume(), pTransf);
=======
    for (size_t iVolume = 0; iVolume < node_paths.size(); ++iVolume) {
      std::vector<TGeoNode const*> path = node_paths[iVolume];
      
      TGeoMatrix* pTransf;
      // do we have all translations?
      // this counts how many transformation matrices in the path are NOT translations
      // note: we might need a more complex check if information
      // from TGeoMatrix::IsTranslation() is not reliable
      // (it's a bit and somebody has to set it right...)
      bool isTranslation = true;
      for (TGeoNode const* node: path) {
        node->GetMatrix()->Print();
        if(!node->GetMatrix()->IsTranslation() && !node->GetMatrix()->IsIdentity()){
          isTranslation=false;
          break;
        }
      }

      if (!isTranslation) { // not all translations
        pTransf = (TGeoMatrix*)path.back()->GetMatrix()->Clone();
        pTransf->Print();
        path.pop_back();
        while (!path.empty()) { // multiply all the matrices together
          *pTransf = (*pTransf) * (*(path.back()->GetMatrix()));
          path.pop_back();
          pTransf->Print();
        } // while translation
        LOG_DEBUG("LArG4") << "Transformation for volume '" << node_paths[iVolume].back()->GetVolume()->GetName()
          << "' is a general transformation";
      }else{ // all translations
        TGeoTranslation* pTransl = new TGeoTranslation(0.,0.,0.);
        for (TGeoNode const* node: path) {
          // make sure it's not only a translation, but also a TGeoTranslation
          // this is not needed if ROOT always stores translation matrices in TGeoTranslation
          // in which case a static_cast<> is enough.
          TGeoTranslation translate(*node->GetMatrix());
          pTransl->Add(&translate);
        }        // for all nodes in path
        pTransf = pTransl;
        LOG_DEBUG("LArG4") << "Transformation for volume '" << path.back()->GetVolume()->GetName()
          << "' is optimized as translation";
      }

      fGeoVolumePairs.push_back(std::make_pair((TGeoVolume*)node_paths[iVolume].back()->GetVolume()->Clone(), pTransf));
>>>>>>> 403464fb
    }

  } // FillInterestingVolumes()
    
  bool LArG4::KeepParticle(simb::MCParticle const& part) const {
    // if no volume in the list, keep everything
    if (fKeepParticlesInVolumes.empty()) return true;
    // check every point in the trajectory
    const int nPoints = (int) part.NumberTrajectoryPoints();
    for (int iPoint = 0; iPoint < nPoints; ++iPoint) {
      TLorentzVector const& pos = part.Position(iPoint);
      double const master[3] = { pos.X(), pos.Y(), pos.Z() };
      double local[3];
      for(unsigned int j=0;j<fGeoVolumePairs.size();j++){
        // transform the point to relative to the volume
        fGeoVolumePairs[j].second->MasterToLocal(master, local);
        // containment check
        if (fGeoVolumePairs[j].first->Contains(local)) return true;
      } // for volumes

    } // for trajectory points
    return false;
  } // LArG4::KeepParticle()
  
  void LArG4::produce(art::Event& evt)
  {
    LOG_DEBUG("LArG4") << "produce()";

    // loop over the lists and put the particles and voxels into the event as collections
    std::unique_ptr< std::vector<simb::MCParticle> > partCol  (new std::vector<simb::MCParticle  >);
    std::unique_ptr< std::vector<sim::SimChannel>  > scCol    (new std::vector<sim::SimChannel>);
    std::unique_ptr< std::vector<sim::SimPhotons>  > PhotonCol(new std::vector<sim::SimPhotons>);
    std::unique_ptr< std::vector<sim::SimPhotonsLite>  > LitePhotonCol(new std::vector<sim::SimPhotonsLite>);
    std::unique_ptr< art::Assns<simb::MCTruth, simb::MCParticle> > tpassn(new art::Assns<simb::MCTruth, simb::MCParticle>);
    std::unique_ptr< std::vector< sim::AuxDetSimChannel > > adCol (new  std::vector<sim::AuxDetSimChannel> );

    // Fetch the lists of LAr voxels and particles.
    art::ServiceHandle<sim::LArG4Parameters> lgp;
    art::ServiceHandle<geo::Geometry> geom;

    // Clear the detected photon table
    OpDetPhotonTable::Instance()->ClearTable(geom->NOpDets());

    // reset the track ID offset as we have a new collection of interactions
    fparticleListAction->ResetTrackIDOffset();

    //look to see if there is any MCTruth information for this
    //event
    std::vector< art::Handle< std::vector<simb::MCTruth> > > mclists;
    if(fInputLabels.size()==0)
      evt.getManyByType(mclists);
    else{
      mclists.resize(fInputLabels.size());
      for(size_t i=0; i<fInputLabels.size(); i++)
	evt.getByLabel(fInputLabels[i],mclists[i]);
    }
    
    // Need to process Geant4 simulation for each interaction separately.
    for(size_t mcl = 0; mcl < mclists.size(); ++mcl){

      art::Handle< std::vector<simb::MCTruth> > mclistHandle = mclists[mcl];

      for(size_t m = 0; m < mclistHandle->size(); ++m){
        art::Ptr<simb::MCTruth> mct(mclistHandle, m);

        LOG_DEBUG("LArG4") << *(mct.get());

        // The following tells Geant4 to track the particles in this interaction.
        fG4Help->G4Run(mct);

        const sim::ParticleList& particleList = *( fparticleListAction->GetList() );
        
<<<<<<< HEAD
        for(auto const& partPair: particleList) {
	  simb::MCParticle const& p = *(partPair.second);
	  if (!KeepParticle(p)) continue;
          partCol->push_back(p);
          util::CreateAssn(*this, evt, *partCol, mct, *tpassn);
        }//for
=======
        for(auto pitr = particleList.begin(); pitr != particleList.end(); ++pitr){        
         if(KeepParticle(*((*pitr).second))){
          // copy the particle so that it isnt const
          simb::MCParticle p(*(*pitr).second);
          partCol->push_back(p);
          util::CreateAssn(*this, evt, *(partCol.get()), mct, *(tpassn.get()));
         }
        }
>>>>>>> 403464fb

        // Has the user request a detailed dump of the output objects?
        if (fdumpParticleList){
          mf::LogInfo("LArG4") << "Dump sim::ParticleList; size()="
                               << particleList.size() << "\n"
                               << particleList;
        }

      }

    }// end loop over interactions
   
    // get the electrons from the LArVoxelReadout sensitive detector
    // Get the sensitive-detector manager.
    G4SDManager* sdManager = G4SDManager::GetSDMpointer();
    
    // Find the sensitive detector with the name "LArVoxelSD".
    OpDetSensitiveDetector *theOpDetDet = dynamic_cast<OpDetSensitiveDetector*>(sdManager->FindSensitiveDetector("OpDetSensitiveDetector"));
 
    // Store the contents of the detected photon table
    //
    if(theOpDetDet){
      if(!fUseLitePhotons){      
        LOG_DEBUG("Optical") << "Storing OpDet Hit Collection in Event";
        
	std::vector<sim::SimPhotons>& ThePhotons = OpDetPhotonTable::Instance()->GetPhotons();
	PhotonCol->reserve(ThePhotons.size());
	for(auto& it : ThePhotons)
	  PhotonCol->push_back(std::move(it));
      }
      else{
        LOG_DEBUG("Optical") << "Storing OpDet Hit Collection in Event";
        
        std::map<int, std::map<int, int> > ThePhotons = OpDetPhotonTable::Instance()->GetLitePhotons();
        
        if(ThePhotons.size() > 0){
          LitePhotonCol->reserve(ThePhotons.size());
          for(auto const& it : ThePhotons){
            sim::SimPhotonsLite ph;
            ph.OpChannel = it.first;
            ph.DetectedPhotons = it.second;
            LitePhotonCol->push_back(ph);
          }
        }
      }
    }
      
    // only put the sim::SimChannels into the event once, not once for every
    // MCTruth in the event

    std::set<LArVoxelReadout*> ReadoutList; // to be cleared later on
    
    for(unsigned int c = 0; c < geom->Ncryostats(); ++c){

      // map to keep track of which channels we already have SimChannels for in scCol
      // remake this map on each cryostat as channels ought not to be shared between 
      // cryostats, just between TPC's
 
      std::map<unsigned int, unsigned int>  channelToscCol;

      unsigned int ntpcs =  geom->Cryostat(c).NTPC();
      for(unsigned int t = 0; t < ntpcs; ++t){
        std::string name("LArVoxelSD");
        std::ostringstream sstr;
        sstr << name << "_Cryostat" << c << "_TPC" << t;

        // try first to find the sensitive detector specific for this TPC;
        // do not bother writing on screen if there is none (yet)
        G4VSensitiveDetector* sd
          = sdManager->FindSensitiveDetector(sstr.str(), false);
        // if there is none, catch the general one (called just "LArVoxelSD")
        if (!sd) sd = sdManager->FindSensitiveDetector(name, false);
        // If this didn't work, then a sensitive detector with
        // the name "LArVoxelSD" does not exist.
        if ( !sd ){
          throw cet::exception("LArG4") << "Sensitive detector for cryostat "
            << c << " TPC " << t << " not found (neither '"
            << sstr.str() << "' nor '" << name  << "' exist)\n";
        }

        // Convert the G4VSensitiveDetector* to a LArVoxelReadout*.
        LArVoxelReadout* larVoxelReadout = dynamic_cast<LArVoxelReadout*>(sd);

        // If this didn't work, there is a "LArVoxelSD" detector, but
        // it's not a LArVoxelReadout object.
        if ( !larVoxelReadout ){
          throw cet::exception("LArG4") << "Sensitive detector '"
                                        << sd->GetName()
                                        << "' is not a LArVoxelReadout object\n";
        }

        LArVoxelReadout::ChannelMap_t& channels = larVoxelReadout->GetSimChannelMap(c, t);
        if (!channels.empty()) {
          LOG_DEBUG("LArG4") << "now put " << channels.size() << " SimChannels"
            " from C=" << c << " T=" << t << " into the event";
        }

        for(auto ch_pair: channels){
          sim::SimChannel& sc = ch_pair.second;

          // push sc onto scCol but only if we haven't already put something in scCol for this channel.
          // if we have, then merge the ionization deposits.  Skip the check if we only have one TPC

          if (ntpcs > 1) {
            unsigned int ichan = sc.Channel();
            std::map<unsigned int, unsigned int>::iterator itertest = channelToscCol.find(ichan);
            if (itertest == channelToscCol.end()) {
              channelToscCol[ichan] = scCol->size();
              scCol->push_back(std::move(sc));
            }
            else {
              unsigned int idtest = itertest->second;
              auto const tdcideMap = sc.TDCIDEMap();
              for(auto const& tdcide : tdcideMap){
                 for(auto const& ide : tdcide.second){
                    double xyz[3] = {ide.x, ide.y, ide.z};
                    scCol->at(idtest).AddIonizationElectrons(ide.trackID,
                                        tdcide.first,
                                        ide.numElectrons,
                                        xyz,
                                        ide.energy);
                  } // end loop to add ionization electrons to  scCol->at(idtest)
               }// end loop over tdc to vector<sim::IDE> map
            } // end if check to see if we've put SimChannels in for ichan yet or not
          }
          else {
            scCol->push_back(std::move(sc));
          } // end of check if we only have one TPC (skips check for multiple simchannels if we have just one TPC)
        } // end loop over simchannels for this TPC
        // mark it for clearing
        ReadoutList.insert(const_cast<LArVoxelReadout*>(larVoxelReadout));
      } // end loop over tpcs
    }// end loop over cryostats

    for (LArVoxelReadout* larVoxelReadout: ReadoutList)
      larVoxelReadout->ClearSimChannels();
    
    
    // only put the sim::AuxDetSimChannels into the event once, not once for every
    // MCTruth in the event

    adCol->reserve(geom->NAuxDets());
    for(unsigned int a = 0; a < geom->NAuxDets(); ++a){

      // there should always be at least one senstive volume because 
      // we make one for the full aux det if none are specified in the 
      // gdml file - see AuxDetGeo.cxx
      for(size_t sv = 0; sv < geom->AuxDet(a).NSensitiveVolume(); ++sv){

	// N.B. this name convention is used when creating the 
	//      AuxDetReadout SD in AuxDetReadoutGeometry       
	std::stringstream name;
	name << "AuxDetSD_AuxDet" << a << "_" << sv;
	G4VSensitiveDetector* sd = sdManager->FindSensitiveDetector(name.str().c_str());
	if ( !sd ){
	  throw cet::exception("LArG4") << "Sensitive detector '"
					<< name
					<< "' does not exist\n";
	}

	// Convert the G4VSensitiveDetector* to a AuxDetReadout*.
	larg4::AuxDetReadout *auxDetReadout = dynamic_cast<larg4::AuxDetReadout*>(sd);

	LOG_DEBUG("LArG4") << "now put the AuxDetSimTracks in the event";

	const sim::AuxDetSimChannel adsc = auxDetReadout->GetAuxDetSimChannel();
	adCol->push_back(adsc);
	auxDetReadout->clear();
      }
	
    } // Loop over AuxDets
	
    if (fdumpSimChannels) {
      mf::LogInfo out("DumpSimChannels");
      out << "Wires: " << scCol->size() << " channels with signal" << std::endl;
      unsigned int nChannels = 0;
      for (const sim::SimChannel& sc: *scCol) {
        out << " #" << nChannels << ": ";
        // dump indenting with "    ", but not on the first line
        sc.Dump(out, "  ");
        ++nChannels;
      } // for
    } // if dump SimChannels
    evt.put(std::move(scCol));
    
    evt.put(std::move(adCol));
    evt.put(std::move(partCol));
    if(!fUseLitePhotons) evt.put(std::move(PhotonCol));
    else evt.put(std::move(LitePhotonCol));
    evt.put(std::move(tpassn));

    return;
  } // LArG4::produce()

} // namespace LArG4

namespace larg4 {

  DEFINE_ART_MODULE(LArG4)

} // namespace LArG4

#endif // LARG4_LARG4_H<|MERGE_RESOLUTION|>--- conflicted
+++ resolved
@@ -126,11 +126,7 @@
     void produce (art::Event& evt); 
     void beginJob();
     void beginRun(art::Run& run);
-<<<<<<< HEAD
     void FillInterestingVolumes(std::set<std::string> const& vol_names);
-=======
-    void FillInterestingVolumes(TGeoManager* pGM, std::set<std::string> const& vol_names);
->>>>>>> 403464fb
     bool KeepParticle(simb::MCParticle const& part) const;
 
   private:
@@ -148,11 +144,8 @@
                                                     ///< dictate how tracks are put on stack.        
     std::vector<std::string>   fInputLabels;
     std::vector<std::string>   fKeepParticlesInVolumes; ///<Only write particles that have trajectories through these volumes
-<<<<<<< HEAD
     std::vector<std::pair<TGeoVolume const*, TGeoCombiTrans*>> fGeoVolumePairs; ///< Volumes and transformations for fKeepParticlesInVolumes
-=======
-    std::vector<std::pair<TGeoVolume *, TGeoMatrix *>> fGeoVolumePairs; ///< Volumes and transformations for fKeepParticlesInVolumes
->>>>>>> 403464fb
+
   };
 
 } // namespace LArG4
@@ -169,11 +162,8 @@
     , fdumpParticleList      (pset.get< bool        >("DumpParticleList")                   )
     , fdumpSimChannels       (pset.get< bool        >("DumpSimChannels", false)             )
     , fSmartStacking         (pset.get< int         >("SmartStacking",0)                    )
-<<<<<<< HEAD
     , fKeepParticlesInVolumes        (pset.get< std::vector< std::string > >("KeepParticlesInVolumes",{}))
-=======
-    , fKeepParticlesInVolumes        (pset.get< std::vector< std::string > >("KeepParticlesInVolumes"))
->>>>>>> 403464fb
+
   {
     LOG_DEBUG("LArG4") << "Debug: LArG4()";
 
@@ -289,27 +279,16 @@
   }
 
   void LArG4::beginRun(art::Run& run){
-<<<<<<< HEAD
     //Fill interesting volumes object
     std::set<std::string> volnameset(fKeepParticlesInVolumes.begin(), fKeepParticlesInVolumes.end());
     FillInterestingVolumes(volnameset);
   }
   
   void LArG4::FillInterestingVolumes(std::set<std::string> const& vol_names) {
-=======
-    art::ServiceHandle<geo::Geometry> geom;
-    //Fill interesting volumes object
-    std::set<std::string> volnameset(fKeepParticlesInVolumes.begin(), fKeepParticlesInVolumes.end());
-    FillInterestingVolumes(geom->ROOTGeoManager(), volnameset);
-  }
-  
-  void LArG4::FillInterestingVolumes(TGeoManager* pGM, std::set<std::string> const& vol_names) {
->>>>>>> 403464fb
     auto const& geom = *art::ServiceHandle<geo::Geometry>();
   
     std::vector<std::vector<TGeoNode const*>> node_paths
       = geom.FindAllVolumePaths(vol_names);
-<<<<<<< HEAD
     //for each interesting volume, follow the node path and collect
     //total rotations and translations
     for (size_t iVolume = 0; iVolume < node_paths.size(); ++iVolume) {
@@ -337,52 +316,7 @@
       TGeoCombiTrans* pTransf = new TGeoCombiTrans(*pTransl2,*pRot2);
 
       fGeoVolumePairs.emplace_back(node_paths[iVolume].back()->GetVolume(), pTransf);
-=======
-    for (size_t iVolume = 0; iVolume < node_paths.size(); ++iVolume) {
-      std::vector<TGeoNode const*> path = node_paths[iVolume];
-      
-      TGeoMatrix* pTransf;
-      // do we have all translations?
-      // this counts how many transformation matrices in the path are NOT translations
-      // note: we might need a more complex check if information
-      // from TGeoMatrix::IsTranslation() is not reliable
-      // (it's a bit and somebody has to set it right...)
-      bool isTranslation = true;
-      for (TGeoNode const* node: path) {
-        node->GetMatrix()->Print();
-        if(!node->GetMatrix()->IsTranslation() && !node->GetMatrix()->IsIdentity()){
-          isTranslation=false;
-          break;
-        }
-      }
-
-      if (!isTranslation) { // not all translations
-        pTransf = (TGeoMatrix*)path.back()->GetMatrix()->Clone();
-        pTransf->Print();
-        path.pop_back();
-        while (!path.empty()) { // multiply all the matrices together
-          *pTransf = (*pTransf) * (*(path.back()->GetMatrix()));
-          path.pop_back();
-          pTransf->Print();
-        } // while translation
-        LOG_DEBUG("LArG4") << "Transformation for volume '" << node_paths[iVolume].back()->GetVolume()->GetName()
-          << "' is a general transformation";
-      }else{ // all translations
-        TGeoTranslation* pTransl = new TGeoTranslation(0.,0.,0.);
-        for (TGeoNode const* node: path) {
-          // make sure it's not only a translation, but also a TGeoTranslation
-          // this is not needed if ROOT always stores translation matrices in TGeoTranslation
-          // in which case a static_cast<> is enough.
-          TGeoTranslation translate(*node->GetMatrix());
-          pTransl->Add(&translate);
-        }        // for all nodes in path
-        pTransf = pTransl;
-        LOG_DEBUG("LArG4") << "Transformation for volume '" << path.back()->GetVolume()->GetName()
-          << "' is optimized as translation";
-      }
-
-      fGeoVolumePairs.push_back(std::make_pair((TGeoVolume*)node_paths[iVolume].back()->GetVolume()->Clone(), pTransf));
->>>>>>> 403464fb
+
     }
 
   } // FillInterestingVolumes()
@@ -455,23 +389,13 @@
 
         const sim::ParticleList& particleList = *( fparticleListAction->GetList() );
         
-<<<<<<< HEAD
         for(auto const& partPair: particleList) {
 	  simb::MCParticle const& p = *(partPair.second);
 	  if (!KeepParticle(p)) continue;
           partCol->push_back(p);
           util::CreateAssn(*this, evt, *partCol, mct, *tpassn);
         }//for
-=======
-        for(auto pitr = particleList.begin(); pitr != particleList.end(); ++pitr){        
-         if(KeepParticle(*((*pitr).second))){
-          // copy the particle so that it isnt const
-          simb::MCParticle p(*(*pitr).second);
-          partCol->push_back(p);
-          util::CreateAssn(*this, evt, *(partCol.get()), mct, *(tpassn.get()));
-         }
-        }
->>>>>>> 403464fb
+
 
         // Has the user request a detailed dump of the output objects?
         if (fdumpParticleList){
