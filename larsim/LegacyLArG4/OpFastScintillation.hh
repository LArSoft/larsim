// Class adapted for LArSoft by Ben Jones, MIT 10/10/12
//
// This class is a physics process based on the standard Geant4
// scintillation process.
//
// It has been stripped down and adapted to form the backbone of
// the LArG4 fast optical simulation.  Photons, instead of being
// produced and added to the geant4 particle stack, are logged
// and used to predict the visibility of this step to each PMT in
// the detector.
//
// The photonvisibilityservice looks up the visibility of the relevant
// xyz point, and if a photon is detected at a given PMT, one OnePhoton
// object is logged in the OpDetPhotonTable
//
// At the end of the event, the OpDetPhotonTable is read out
// by LArG4, and detected photons are stored in the event.
//
// This process can be used alongside the standard Cerenkov process,
// which does step geant4 opticalphotons.  Both the fast scintillation
// table and the geant4 sensitive detectors are read out by LArG4 to
// produce a combined SimPhoton collection.
//
//
//
// ********************************************************************
// * License and Disclaimer                                           *
// *                                                                  *
// * The  Geant4 software  is  copyright of the Copyright Holders  of *
// * the Geant4 Collaboration.  It is provided  under  the terms  and *
// * conditions of the Geant4 Software License,  included in the file *
// * LICENSE and available at  http://cern.ch/geant4/license .  These *
// * include a list of copyright holders.                             *
// *                                                                  *
// * Neither the authors of this software system, nor their employing *
// * institutes,nor the agencies providing financial support for this *
// * work  make  any representation or  warranty, express or implied, *
// * regarding  this  software system or assume any liability for its *
// * use.  Please see the license in the file  LICENSE  and URL above *
// * for the full disclaimer and the limitation of liability.         *
// *                                                                  *
// * This  code  implementation is the result of  the  scientific and *
// * technical work of the GEANT4 collaboration.                      *
// * By using,  copying,  modifying or  distributing the software (or *
// * any work based  on the software)  you  agree  to acknowledge its *
// * use  in  resulting  scientific  publications,  and indicate your *
// * acceptance of all terms of the Geant4 Software license.          *
// ********************************************************************
//
//
// GEANT4 tag $Name: not supported by cvs2svn $
//
//
////////////////////////////////////////////////////////////////////////
// Scintillation Light Class Definition
////////////////////////////////////////////////////////////////////////
//
// File:        OpFastScintillation.hh
// Description:	Discrete Process - Generation of Scintillation Photons
// Version:     1.0
// Created:     1998-11-07
// Author:      Peter Gumplinger
// Updated:     2010-10-20 Allow the scintillation yield to be a function
//                         of energy deposited by particle type
//                         Thanks to Zach Hartwig (Department of Nuclear
//                         Science and Engineeering - MIT)
//              2005-07-28 add G4ProcessType to constructor
//              2002-11-21 change to user G4Poisson for small MeanNumPotons
//              2002-11-07 allow for fast and slow scintillation
//              2002-11-05 make use of constant material properties
//              2002-05-16 changed to inherit from VRestDiscreteProcess
//              2002-05-09 changed IsApplicable method
//              1999-10-29 add method and class descriptors
//
// mail:        gum@triumf.ca
//
////////////////////////////////////////////////////////////////////////

#ifndef OpFastScintillation_h
#define OpFastScintillation_h 1

/////////////
// Includes
/////////////

#include "larcorealg/Geometry/BoxBoundedGeo.h"
#include "larcoreobj/SimpleTypesAndConstants/geo_vectors.h" // geo::Point_t
#include "larsim/PhotonPropagation/PhotonVisibilityTypes.h" // phot::MappedT0s_t

#include "Geant4/G4ForceCondition.hh"
#include "Geant4/G4ParticleDefinition.hh"
#include "Geant4/G4PhysicsOrderedFreeVector.hh"
#include "Geant4/G4PhysicsTable.hh"
#include "Geant4/G4ProcessType.hh"
#include "Geant4/G4String.hh"
#include "Geant4/G4ThreeVector.hh"
#include "Geant4/G4Types.hh"
#include "Geant4/G4VRestDiscreteProcess.hh"

#include "TF1.h"
#include "TVector3.h"

#include <memory> // std::unique_ptr

class G4EmSaturation;
class G4Step;
class G4Track;
class G4VParticleChange;
namespace CLHEP {
  class RandGeneral;
}
namespace geo {
  class GeometryCore;
}
namespace phot {
  class PhotonVisibilityService;
}

// Class Description:
// RestDiscrete Process - Generation of Scintillation Photons.
// Class inherits publicly from G4VRestDiscreteProcess.
// Class Description - End:

/////////////////////
// Class Definition
/////////////////////

namespace larg4 {

  class OpFastScintillation : public G4VRestDiscreteProcess {

  private:
    //////////////
    // Operators
    //////////////

    // OpFastScintillation& operator=(const OpFastScintillation &right);

  public: // Without description
    ////////////////////////////////
    // Constructors and Destructor
    ////////////////////////////////

    OpFastScintillation(const G4String& processName = "Scintillation",
                        G4ProcessType type = fElectromagnetic);

    ~OpFastScintillation();

    ////////////
    // Methods
    ////////////

  public: // With description
    // OpFastScintillation Process has both PostStepDoIt (for energy
    // deposition of particles in flight) and AtRestDoIt (for energy
    // given to the medium by particles at rest)

    virtual G4bool IsApplicable(const G4ParticleDefinition& aParticleType);
    // Returns true -> 'is applicable', for any particle type except
    // for an 'opticalphoton' and for short-lived particles

    G4double GetMeanFreePath(const G4Track& aTrack, G4double, G4ForceCondition*);
    // Returns infinity; i. e. the process does not limit the step,
    // but sets the 'StronglyForced' condition for the DoIt to be
    // invoked at every step.

    G4double GetMeanLifeTime(const G4Track& aTrack, G4ForceCondition*);
    // Returns infinity; i. e. the process does not limit the time,
    // but sets the 'StronglyForced' condition for the DoIt to be
    // invoked at every step.

    virtual G4VParticleChange* PostStepDoIt(const G4Track& aTrack, const G4Step& aStep);
    virtual G4VParticleChange* AtRestDoIt(const G4Track& aTrack, const G4Step& aStep);

    // These are the methods implementing the scintillation process.

    void SetTrackSecondariesFirst(const G4bool state);
    // If set, the primary particle tracking is interrupted and any
    // produced scintillation photons are tracked next. When all
    // have been tracked, the tracking of the primary resumes.

    void SetFiniteRiseTime(const G4bool state);
    // If set, the OpFastScintillation process expects the user to have
    // set the constant material property FAST/SLOWSCINTILLATIONRISETIME.

    G4bool GetTrackSecondariesFirst() const;
    // Returns the boolean flag for tracking secondaries first.

    G4bool GetFiniteRiseTime() const;
    // Returns the boolean flag for a finite scintillation rise time.

    void SetScintillationYieldFactor(const G4double yieldfactor);
    // Called to set the scintillation photon yield factor, needed when
    // the yield is different for different types of particles. This
    // scales the yield obtained from the G4MaterialPropertiesTable.

    G4double GetScintillationYieldFactor() const;
    // Returns the photon yield factor.

    void SetScintillationExcitationRatio(const G4double excitationratio);
    // Called to set the scintillation exciation ratio, needed when
    // the scintillation level excitation is different for different
    // types of particles. This overwrites the YieldRatio obtained
    // from the G4MaterialPropertiesTable.

    G4double GetScintillationExcitationRatio() const;
    // Returns the scintillation level excitation ratio.

    G4PhysicsTable* GetFastIntegralTable() const;
    // Returns the address of the fast scintillation integral table.

    G4PhysicsTable* GetSlowIntegralTable() const;
    // Returns the address of the slow scintillation integral table.

    void
    AddSaturation(G4EmSaturation* sat)
    {
      emSaturation = sat;
    }
    // Adds Birks Saturation to the process.

    void
    RemoveSaturation()
    {
      emSaturation = NULL;
    }
    // Removes the Birks Saturation from the process.

    G4EmSaturation*
    GetSaturation() const
    {
      return emSaturation;
    }
    // Returns the Birks Saturation.

    void SetScintillationByParticleType(const G4bool);
    // Called by the user to set the scintillation yield as a function
    // of energy deposited by particle type

    G4bool
    GetScintillationByParticleType() const
    {
      return scintillationByParticleType;
    }
    // Return the boolean that determines the method of scintillation
    // production

    void DumpPhysicsTable() const;
    // Prints the fast and slow scintillation integral tables.

    /*std::vector<double> GetVUVTime(double, int);
      std::vector<double> GetVisibleTimeOnlyCathode(double, int);*/
    // old timings -- to be deleted

    void getVUVTimes(std::vector<double>& arrivalTimes, double distance_in_cm);
    void generateParam(const size_t index);
    // Functions for vuv component Landau + Exponential timing parameterisation, updated method

    void getVISTimes(std::vector<double>& arrivalTimes, TVector3 ScintPoint, TVector3 OpDetPoint);
    // Visible component timing parameterisation

  protected:
    void BuildThePhysicsTable();
    // It builds either the fast or slow scintillation integral table;
    // or both.

    bool RecordPhotonsProduced(const G4Step& aStep, double N);
    // Note the production of N photons in at point xyz.
    //  pass on to generate detector response, etc.

    ///////////////////////
    // Class Data Members
    ///////////////////////

    std::unique_ptr<G4PhysicsTable> theSlowIntegralTable;
    std::unique_ptr<G4PhysicsTable> theFastIntegralTable;

    G4bool fTrackSecondariesFirst;
    G4bool fFiniteRiseTime;

    G4double YieldFactor;

    G4double ExcitationRatio;

    G4bool scintillationByParticleType;

  private:
    /// Returns whether the semi-analytic visibility parametrization is being used.
    bool usesSemiAnalyticModel() const;

    void detectedDirectHits(std::map<size_t, int>& DetectedNum,
                            const double Num,
                            geo::Point_t const& ScintPoint);
    void detectedReflecHits(std::map<size_t, int>& ReflDetectedNum,
                            const double Num,
                            geo::Point_t const& ScintPoint);

    int VUVHits(const double Nphotons_created,
<<<<<<< HEAD
                const std::array<double, 3> ScintPoint,
                const std::array<double, 3> OpDetPoint,
                const int optical_detector_type);
    // Calculates semi-analytic model number of hits for vuv component

    int VISHits(const double Nphotons_created,
                const std::array<double, 3> ScintPoint,
                const std::array<double, 3> OpDetPoint,
=======
                geo::Point_t const& ScintPoint,
                geo::Point_t const& OpDetPoint,
                const int optical_detector_type);
    // Calculates semi-analytic model number of hits for vuv component

    int VISHits(geo::Point_t const& ScintPoint,
                geo::Point_t const& OpDetPoint,
>>>>>>> 3dff1fd4
                const int optical_detector_type,
                const double cathode_hits_rec,
                const std::array<double, 3> hotspot);
    // Calculates semi-analytic model number of hits for visible component

    G4double single_exp(const G4double t, const G4double tau2) const;
    G4double bi_exp(const G4double t, const G4double tau1, const G4double tau2) const;

    G4double scint_time(const G4Step& aStep,
                        G4double ScintillationTime,
                        G4double ScintillationRiseTime) const;
    void propagationTime(std::vector<double>& arrival_time_dist,
                         G4ThreeVector x0,
                         const size_t OpChannel,
                         bool Reflected = false); //const;

    // emission time distribution when there is a finite rise time
    G4double sample_time(const G4double tau1, const G4double tau2) const;

    // Facility for TPB emission energies
    double reemission_energy() const;
    std::map<double, double> tpbemission;
    CLHEP::RandGeneral* rgen0;

    void average_position(G4Step const& aStep, double* xzyPos) const;

    G4EmSaturation* emSaturation;
    // functions and parameters for the propagation time parametrization
    phot::MappedFunctions_t ParPropTimeTF1;
    phot::MappedT0s_t ReflT0s;

    /*TF1 const* functions_vuv[8];
     TF1 const* functions_vis[5];
     double fd_break;
     double fd_max;
     double ftf1_sampling_factor;
     double ft0_max, ft0_break_point;*/

    size_t NOpChannels;

    //For new VUV time parametrization
    double fstep_size, fmax_d, fvuv_vgroup_mean, fvuv_vgroup_max, finflexion_point_distance;
    std::vector<double> fparameters[9];
    // vector containing generated VUV timing parameterisations
    std::vector<TF1> VUV_timing;
    // vector containing min and max range VUV timing parameterisations are sampled to
    std::vector<double> VUV_max;
    std::vector<double> VUV_min;

    // For new VIS time parameterisation
    double fvis_vmean, fn_LAr_vis, fn_LAr_vuv;
    std::vector<double> fdistances_refl;
    std::vector<std::vector<double>> fcut_off_pars;
    std::vector<std::vector<double>> ftau_pars;

    // structure definition for solid angle of rectangle function
    struct dims {
      double w, h; // w = width; h = height
    };
    // solid angle of rectangular aperture calculation functions
    double Rectangle_SolidAngle(const double a, const double b, const double d);
    double Rectangle_SolidAngle(const dims o, const std::array<double, 3> v);
    // solid angle of circular aperture calculation functions
    double Disk_SolidAngle(const double d, const double h, const double b);

    //For VUV semi-analytic hits
    G4double Gaisser_Hillas(const double x, const double* par);
    //array of correction for the VUV Nhits estimation
    std::vector<std::vector<double>> fGHvuvpars;
    //To account for the border effects
    std::vector<double> fborder_corr;
    double fYactive_corner, fZactive_corner, fReference_to_corner, fYcathode, fZcathode;
    std::vector<geo::BoxBoundedGeo> const fActiveVolumes;
    // For VIS semi-analytic hits
    constexpr double Pol_5(const double x, double* par);
    bool fStoreReflected;
    // array of corrections for VIS Nhits estimation
    std::vector<std::vector<double>> fvispars;
    //TF1* VIS_pol[9]; // unused
    std::vector<double> fvis_border_distances_x;
    std::vector<double> fvis_border_distances_r;
    std::vector<std::vector<std::vector<double>>> fvis_border_correction;
    bool fApplyVisBorderCorrection;
    std::string fVisBorderCorrectionType;

    double fplane_depth, fcathode_zdimension, fcathode_ydimension;
    TVector3 fcathode_centre;

    // Optical detector properties for semi-analytic hits
    // int foptical_detector_type;  // unused
    double fydimension, fzdimension, fradius;
    dims detPoint, cathode_plane;
    int fdelta_angulo, fL_abs_vuv;
    std::vector<geo::Point_t> fOpDetCenter;
    std::vector<int> fOpDetType;
    std::vector<double> fOpDetLength;
    std::vector<double> fOpDetHeight;
    //double fGlobalTimeOffset;

    void ProcessStep(const G4Step& step);

    bool const bPropagate; ///< Whether propagation of photons is enabled.

    /// Photon visibility service instance.
    phot::PhotonVisibilityService const* const fPVS;

    /// Whether the semi-analytic model is being used for photon visibility.
    bool const fUseNhitsModel = false;
    /// Whether photon propagation is performed only from active volumes
    bool const fOnlyActiveVolume = false;
    /// Allows running even if light on cryostats `C:1` and higher is not supported.
    /// Currently hard coded "no"
    bool const fOnlyOneCryostat = false;
    /// Whether the cathodes are fully opaque; currently hard coded "no".
    bool const fOpaqueCathode = false;

    bool isOpDetInSameTPC(geo::Point_t const& ScintPoint, geo::Point_t const& OpDetPoint) const;
    bool isScintInActiveVolume(geo::Point_t const& ScintPoint);
    double interpolate(const std::vector<double>& xData,
                       const std::vector<double>& yData,
                       double x,
                       bool extrapolate,
                       size_t i = 0);
    void interpolate3(std::array<double, 3>& inter,
                      const std::vector<double>& xData,
                      const std::vector<double>& yData1,
                      const std::vector<double>& yData2,
                      const std::vector<double>& yData3,
                      double x,
                      bool extrapolate);

    static std::vector<geo::BoxBoundedGeo> extractActiveVolumes(geo::GeometryCore const& geom);

  }; // class OpFastScintillation

  double finter_d(double*, double*);
  double LandauPlusExpoFinal(double*, double*);
  double model_close(double*, double*);
  double model_far(double*, double*);

  static const size_t acos_bins = 2000000;
  static std::array<double, acos_bins + 1>
    acos_arr; // to get minimum resolution of 0.0000005 in [0,1]
  constexpr double acos_table(const double x);
  double fast_acos(const double x);

  ////////////////////
  // Inline methods
  ////////////////////
  inline G4bool
  OpFastScintillation::IsApplicable(const G4ParticleDefinition& aParticleType)
  {
    if (aParticleType.GetParticleName() == "opticalphoton") return false;
    if (aParticleType.IsShortLived()) return false;

    return true;
  }

  inline void
  OpFastScintillation::SetTrackSecondariesFirst(const G4bool state)
  {
    fTrackSecondariesFirst = state;
  }

  inline void
  OpFastScintillation::SetFiniteRiseTime(const G4bool state)
  {
    fFiniteRiseTime = state;
  }

  inline G4bool
  OpFastScintillation::GetTrackSecondariesFirst() const
  {
    return fTrackSecondariesFirst;
  }

  inline G4bool
  OpFastScintillation::GetFiniteRiseTime() const
  {
    return fFiniteRiseTime;
  }

  inline void
  OpFastScintillation::SetScintillationYieldFactor(const G4double yieldfactor)
  {
    YieldFactor = yieldfactor;
  }

  inline G4double
  OpFastScintillation::GetScintillationYieldFactor() const
  {
    return YieldFactor;
  }

  inline void
  OpFastScintillation::SetScintillationExcitationRatio(const G4double excitationratio)
  {
    ExcitationRatio = excitationratio;
  }

  inline G4double
  OpFastScintillation::GetScintillationExcitationRatio() const
  {
    return ExcitationRatio;
  }

  inline G4PhysicsTable*
  OpFastScintillation::GetSlowIntegralTable() const
  {
    return theSlowIntegralTable.get();
  }

  inline G4PhysicsTable*
  OpFastScintillation::GetFastIntegralTable() const
  {
    return theFastIntegralTable.get();
  }

  inline void
  OpFastScintillation::DumpPhysicsTable() const
  {
    if (theFastIntegralTable) {
      G4int PhysicsTableSize = theFastIntegralTable->entries();
      G4PhysicsOrderedFreeVector* v;
      for (G4int i = 0; i < PhysicsTableSize; i++) {
        v = (G4PhysicsOrderedFreeVector*)(*theFastIntegralTable)[i];
        v->DumpValues();
      }
    }
    if (theSlowIntegralTable) {
      G4int PhysicsTableSize = theSlowIntegralTable->entries();
      G4PhysicsOrderedFreeVector* v;
      for (G4int i = 0; i < PhysicsTableSize; i++) {
        v = (G4PhysicsOrderedFreeVector*)(*theSlowIntegralTable)[i];
        v->DumpValues();
      }
    }
  }

  template <typename TReal>
  inline constexpr double
  dist(const TReal* x, const TReal* y, const unsigned int dimension)
  {
    double d = 0.;
    for (unsigned int p = 0; p < dimension; ++p) {
      d += (*(x + p) - *(y + p)) * (*(x + p) - *(y + p));
    }
    return std::sqrt(d);
  }

  // implements relative method - do not use for comparing with zero
  // use this most of the time, tolerance needs to be meaningful in your context
  template <typename TReal>
  inline constexpr static bool
  isApproximatelyEqual(TReal a, TReal b, TReal tolerance = std::numeric_limits<TReal>::epsilon())
  {
    TReal diff = std::fabs(a - b);
    if (diff <= tolerance) return true;
    if (diff < std::fmax(std::fabs(a), std::fabs(b)) * tolerance) return true;
    return false;
  }

  // supply tolerance that is meaningful in your context
  // for example, default tolerance may not work if you are comparing double with float
  template <typename TReal>
  inline constexpr static bool
  isApproximatelyZero(TReal a, TReal tolerance = std::numeric_limits<TReal>::epsilon())
  {
    if (std::fabs(a) <= tolerance) return true;
    return false;
  }

  // use this when you want to be on safe side
  // for example, don't start rover unless signal is above 1
  template <typename TReal>
  inline constexpr static bool
  isDefinitelyLessThan(TReal a, TReal b, TReal tolerance = std::numeric_limits<TReal>::epsilon())
  {
    TReal diff = a - b;
    if (diff < tolerance) return true;
    if (diff < std::fmax(std::fabs(a), std::fabs(b)) * tolerance) return true;
    return false;
  }

  template <typename TReal>
  inline constexpr static bool
  isDefinitelyGreaterThan(TReal a, TReal b, TReal tolerance = std::numeric_limits<TReal>::epsilon())
  {
    TReal diff = a - b;
    if (diff > tolerance) return true;
    if (diff > std::fmax(std::fabs(a), std::fabs(b)) * tolerance) return true;
    return false;
  }

  // template<typename Function, typename... Args>
  // auto OpFastScintillation::invoke_memoized(Function function, Args... args)
  // {
  //   using key_type   = std::tuple<Args...>;
  //   using value_type = std::invoke_result_t<Function, Args...>;
  //   static_assert(! std::is_same_v<Function, std::function<value_type(Args...)>>,
  //                 "cannot memoize on std::function (use a lambda instead)");
  //   static_assert(! std::is_same_v<Function, value_type(*)(Args...)>,
  //                 "cannot memoize on function pointer (use a lambda instead)");
  //   static std::mutex mutex;
  //   static std::map<key_type, value_type> cache;
  //   auto key  = std::tuple(args...);
  //   auto lock = std::lock_guard<std::mutex>(mutex);
  //   if (cache.count(key)){
  //     return cache[key];
  //   }
  //   return cache[key] = std::apply(function, key);
  // }

} // namespace larg4

#endif /* OpFastScintillation_h */<|MERGE_RESOLUTION|>--- conflicted
+++ resolved
@@ -296,16 +296,6 @@
                             geo::Point_t const& ScintPoint);
 
     int VUVHits(const double Nphotons_created,
-<<<<<<< HEAD
-                const std::array<double, 3> ScintPoint,
-                const std::array<double, 3> OpDetPoint,
-                const int optical_detector_type);
-    // Calculates semi-analytic model number of hits for vuv component
-
-    int VISHits(const double Nphotons_created,
-                const std::array<double, 3> ScintPoint,
-                const std::array<double, 3> OpDetPoint,
-=======
                 geo::Point_t const& ScintPoint,
                 geo::Point_t const& OpDetPoint,
                 const int optical_detector_type);
@@ -313,7 +303,6 @@
 
     int VISHits(geo::Point_t const& ScintPoint,
                 geo::Point_t const& OpDetPoint,
->>>>>>> 3dff1fd4
                 const int optical_detector_type,
                 const double cathode_hits_rec,
                 const std::array<double, 3> hotspot);
