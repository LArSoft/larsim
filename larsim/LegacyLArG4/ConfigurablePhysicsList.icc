--- conflicted
+++ resolved
@@ -53,11 +53,7 @@
   static CustomPhysicsTable* TheCustomPhysicsTable;
 
   template <class T>
-<<<<<<< HEAD
   TConfigurablePhysicsList<T>::TConfigurablePhysicsList(G4int const ver) : T()
-=======
-  TConfigurablePhysicsList<T>::TConfigurablePhysicsList(G4int ver) : T()
->>>>>>> 8a3fdbdd
   {
     mf::LogWarning logmsg{"ConfigurablePhysics"};
     logmsg << "Setting up Configurable Physics List.\n";
