--- conflicted
+++ resolved
@@ -39,12 +39,8 @@
                         ${CLHEP}
                         ${G4_LIB_LIST}
            MODULE_LIBRARIES larsim_LArG4
-<<<<<<< HEAD
                         larevt_SpaceCharge_SpaceCharge_service
                         larsimobj_Simulation
-=======
-                        larsim_Simulation
->>>>>>> 22ac9b10
                         larcore_Geometry
                         larcore_Geometry_Geometry_service
                         larsim_RandomUtils_LArSeedService_service
