/**
 * @file SimDriftElectrons_module.cxx
 *
 * @brief Transports energy depositions in the LAr TPC to the TPC channels.
 *
 * author: This module was prepared by William Seligman (me), based on code that had been
 * in `LArG4::LArVoxelReadout::DriftIonizationElectrons`. However, though I wrote the
 * original LArVoxelReadout code, I have no idea who added DriftIonizationElectrons. I
 * probably will not be able to answer any questions about how this code works.
 *
 * This module acts on sim::SimEnergyDeposit, the single energy depositions from the
 * detector simulation (LArG4), and simulates the transport of the ensuing ionization
 * electrons to the readout channels:
 *
 * 1. the number of ionisation electrons is read from the current
 *   `larg4::IonizationAndScintillation` instance
 * 2. space charge displacement is optionally applied
 * 3. lifetime correction is applied
 * 4. charge is split in small electron clusters
 * 5. each cluster is subject to longitudinal and transverse diffusion
 * 6. each cluster is assigned to one TPC channel for each wire plane
 * 7. optionally, charge is forced to stay on the planes; otherwise charge drifting
 *    outside the plane is lost
 *
 * For each energy deposition, entries on the appropriate `sim::SimChannel` are added,
 * with the information of the position where the energy deposit happened (in global
 * coordinates, centimeters), the ID of the track in the detector simulation which
 * produced the deposition, and the quantized time of arrival to the channel (in global
 * TDC tick units).  At most one entry is added for each electron cluster, but entries
 * from the same energy deposit can be compacted if falling on the same TDC tick.
 *
 * Options
 * --------
 *
 * A few optional behaviours are supported:
 *
 * * lead off-plane charge to the planes: regulated by
 *   `RecoverOffPlaneDeposit()`, if charge which reaches a wire plane
 *   is actually off it by less than the chosen margin, it's accounted for by
 *   that plane; by default the margin is 0 and all the charge off the plane
 *   is lost (with a warning)
 *
 * Update:
 * Christoph Alt, September 2018 (christoph.alt@cern.ch)
 * Break hardcoded charge drift in x to support charge drift in y and z.
 */

// LArSoft includes
#include "larcore/CoreUtils/ServiceUtil.h"
#include "larcore/Geometry/Geometry.h"
#include "larcore/Geometry/WireReadout.h"
#include "lardataobj/Simulation/SimChannel.h"
#include "lardataobj/Simulation/SimDriftedElectronCluster.h"
#include "lardataobj/Simulation/SimEnergyDeposit.h"
#include "larsim/Simulation/LArG4Parameters.h"
#include "larsim/Utils/SCEOffsetBounds.h"

#include "larcoreobj/SimpleTypesAndConstants/RawTypes.h" // raw::ChannelID_t
#include "lardata/DetectorInfoServices/DetectorClocksService.h"
#include "lardata/DetectorInfoServices/DetectorPropertiesService.h"
#include "lardata/DetectorInfoServices/LArPropertiesService.h"
#include "larevt/SpaceChargeServices/SpaceChargeService.h"

// Framework includes
#include "art/Framework/Core/EDProducer.h"
#include "art/Framework/Core/ModuleMacros.h"
#include "art/Framework/Principal/Event.h"
#include "art/Framework/Principal/Handle.h"
#include "art/Framework/Services/Registry/ServiceHandle.h"
#include "fhiclcpp/ParameterSet.h"
#include "messagefacility/MessageLogger/MessageLogger.h"
#include "nurandom/RandomUtils/NuRandomService.h"

// External libraries
#include "CLHEP/Random/RandGauss.h"
#include "TMath.h"

// C++ includes
#include <algorithm> // std::find
#include <cmath>
#include <memory>
#include <unordered_map>
#include <utility>
#include <vector>

namespace detsim {

  // Base class for creation of raw signals on wires.
  class SimDriftElectrons : public art::EDProducer {
  public:
    explicit SimDriftElectrons(fhicl::ParameterSet const& pset);

    void produce(art::Event& evt) override;
    void beginJob() override;

  private:
    // The label of the module that created the sim::SimEnergyDeposit objects (as of
    // Oct-2017, this is probably "largeant").
    art::InputTag fSimModuleLabel;

    CLHEP::RandGauss fRandGauss;

    double fElectronLifetime;
    double fElectronClusterSize;
    int fMinNumberOfElCluster;
    double fLongitudinalDiffusion;
    double fTransverseDiffusion;

    double fLifetimeCorr_const;
    double fLDiff_const;
    double fTDiff_const;
    double fRecipDriftVel[3];

    bool fStoreDriftedElectronClusters;

    // In order to create the associations, for each channel we create we have to keep
    // track of its index in the output vector, and the indexes of all the steps that
    // contributed to it.
    struct ChannelBookKeeping {
      size_t channelIndex;
      std::vector<size_t> stepList;
    };

    // Define type: channel -> sim::SimChannel's bookkeeping.
    typedef std::unordered_map<raw::ChannelID_t, ChannelBookKeeping> ChannelMap_t;

    // Array of maps of channel data indexed by [cryostat,tpc]
    std::vector<ChannelMap_t> fChannelMaps;
    // The above ensemble may be thought of as a 3D array of ChannelBookKeepings: e.g.,
    // SimChannel[cryostat,tpc,channel ID].

    // Save the number of cryostats, and the number of TPCs within each cryostat.
    size_t fNCryostats;
    std::vector<size_t> fNTPCs;

    // Per-cluster information.
    std::vector<double> fLongDiff;
    std::vector<double> fTransDiff1;
    std::vector<double> fTransDiff2;
    std::vector<double> fnElDiff;
    std::vector<double> fnEnDiff;

    double fDriftClusterPos[3];

    art::ServiceHandle<geo::Geometry const> fGeometry; ///< Handle to the Geometry service

  }; // class SimDriftElectrons

  //-------------------------------------------------
  SimDriftElectrons::SimDriftElectrons(fhicl::ParameterSet const& pset)
    : art::EDProducer{pset}
    , fSimModuleLabel{pset.get<art::InputTag>("SimulationLabel")}
<<<<<<< HEAD
    // create a default random engine; obtain the random seed from NuRandomService, unless
    // overridden in configuration with key "Seed"
    , fRandGauss{art::ServiceHandle<rndm::NuRandomService>{}->registerAndSeedEngine(createEngine(0),
                                                                                    pset,
                                                                                    "Seed")}
=======
    // create a default random engine; obtain the random seed from
    // NuRandomService, unless overridden in configuration with key
    // "Seed"
    , fRandGauss{art::ServiceHandle<rndm::NuRandomService>{}
                 -> registerAndSeedEngine(createEngine(0), pset, "Seed")}
>>>>>>> 042f80b5
    , fStoreDriftedElectronClusters{pset.get<bool>("StoreDriftedElectronClusters", false)}
  {
    produces<std::vector<sim::SimChannel>>();
    if (fStoreDriftedElectronClusters) { produces<std::vector<sim::SimDriftedElectronCluster>>(); }
  }

  //-------------------------------------------------
  void SimDriftElectrons::beginJob()
  {
    // Define the physical constants we'll use.

    auto const detProp =
      art::ServiceHandle<detinfo::DetectorPropertiesService const>()->DataForJob();
    fElectronLifetime = detProp.ElectronLifetime(); // Electron lifetime as returned by the
      // DetectorProperties service assumed to be in us;
    for (int i = 0; i < 3; ++i) {
      double driftVelocity = detProp.DriftVelocity(detProp.Efield(i),
                                                   detProp.Temperature()) *
                             1.e-3; //  Drift velocity as returned by the DetectorProperties service
                                    //  assumed to be in cm/us. Multiply by 1.e-3 to convert into
                                    //  LArSoft standard velocity units, cm/ns;

      fRecipDriftVel[i] = 1. / driftVelocity;
    }

    // To-do: Move the parameters we fetch from "LArG4" to detector properties.
    art::ServiceHandle<sim::LArG4Parameters const> paramHandle;
    fElectronClusterSize = paramHandle->ElectronClusterSize();
    fMinNumberOfElCluster = paramHandle->MinNumberOfElCluster();
    fLongitudinalDiffusion = paramHandle->LongitudinalDiffusion(); // cm^2/ns units
    fTransverseDiffusion = paramHandle->TransverseDiffusion();     // cm^2/ns units

    MF_LOG_DEBUG("SimDriftElectrons")
      << " e lifetime (ns): " << fElectronLifetime
      << "\n Temperature (K): " << detProp.Temperature()
      << "\n Drift velocity (cm/ns): " << 1. / fRecipDriftVel[0] << " " << 1. / fRecipDriftVel[1]
      << " " << 1. / fRecipDriftVel[2];

    // Opposite of lifetime. Convert from us to standard LArSoft time units, ns;
    fLifetimeCorr_const = -1000. * fElectronLifetime;
    fLDiff_const = std::sqrt(2. * fLongitudinalDiffusion);
    fTDiff_const = std::sqrt(2. * fTransverseDiffusion);

    // For this detector's geometry, save the number of cryostats and the number of TPCs
    // within each cryostat.
    fNCryostats = fGeometry->Ncryostats();
    fNTPCs.resize(fNCryostats);
    for (size_t n = 0; n < fNCryostats; ++n)
      fNTPCs[n] = fGeometry->NTPC(geo::CryostatID(n));
  }

  //-------------------------------------------------
  void SimDriftElectrons::produce(art::Event& event)
  {
    // Fetch the SimEnergyDeposit objects for this event.
    typedef art::Handle<std::vector<sim::SimEnergyDeposit>> energyDepositHandle_t;
    energyDepositHandle_t energyDepositHandle;
    // If there aren't any energy deposits for this event, don't panic. It's possible
    // someone is doing a study with events outside the TPC, or where there are only
    // non-ionizing particles, or something like that.
    if (!event.getByLabel(fSimModuleLabel, energyDepositHandle)) return;

    // Define the container for the SimChannel objects that will be transferred to the
    // art::Event after the put statement below.
    std::unique_ptr<std::vector<sim::SimChannel>> channels(new std::vector<sim::SimChannel>);
    // Container for the SimDriftedElectronCluster objects
    std::unique_ptr<std::vector<sim::SimDriftedElectronCluster>>
      SimDriftedElectronClusterCollection(new std::vector<sim::SimDriftedElectronCluster>);

    // Clear the channel maps from the last event. Remember, fChannelMaps is an
    // array[cryo][tpc] of maps.
    size_t cryo = 0;
    fChannelMaps.resize(fNCryostats);
    for (auto& cryoData : fChannelMaps) { // each, a vector of maps
      cryoData.clear();
    }

    auto const clockData =
      art::ServiceHandle<detinfo::DetectorClocksService const>()->DataFor(event);
    auto const& tpcClock = clockData.TPCClock();

    auto const detProp =
      art::ServiceHandle<detinfo::DetectorPropertiesService const>()->DataFor(event, clockData);
    // We're going through the input vector by index, rather than by iterator, because we
    // need the index number to compute the associations near the end of this method.
    auto const& energyDeposits = *energyDepositHandle;
    auto energyDepositsSize = energyDeposits.size();

    // For each energy deposit in this event
    auto const& wireReadoutGeom = art::ServiceHandle<geo::WireReadout const>()->Get();
    for (size_t edIndex = 0; edIndex < energyDepositsSize; ++edIndex) {
      auto const& energyDeposit = energyDeposits[edIndex];

      // "xyz" is the position of the energy deposit in world coordinates. Note that the
      // units of distance in sim::SimEnergyDeposit are supposed to be cm.
      auto const mp = energyDeposit.MidPoint();
      std::array<double, 3> xyz;
      mp.GetCoordinates(data(xyz));

      // From the position in world coordinates, determine the cryostat and tpc. If
      // somehow the step is outside a tpc (e.g., cosmic rays in rock) just move on to the
      // next one.
      unsigned int cryostat = 0;
      cryostat = fGeometry->PositionToCryostatID(mp).Cryostat;
      if (cryostat == geo::CryostatID::getInvalidID()) {
        mf::LogWarning("SimDriftElectrons") << "step " // << energyDeposit << "\n"
                                            << "cannot be found in a cryostat\n";
        continue;
      }

      geo::TPCID tpcid;
      tpcid = fGeometry->PositionToTPCID(mp);
      if (tpcid.TPC == geo::TPCID::getInvalidID()) {
        mf::LogWarning("SimDriftElectrons") << "step " // << energyDeposit << "\n"
                                            << "cannot be found in a TPC\n";
        continue;
      }

      geo::TPCGeo const& tpcGeo = fGeometry->TPC(tpcid);
      unsigned int const nplanes = wireReadoutGeom.Nplanes(tpcid);

      // The drift direction can be either in the positive or negative direction in any
      // coordinate x, y or z.

      // Define charge drift direction: driftcoordinate (x, y or z) and driftsign
      // (positive or negative). Also define coordinates perpendicular to drift direction.

      auto const [axis, sign] = tpcGeo.DriftAxisWithSign();

      // For axis == geo::Coordinate::X
      int driftcoordinate = 0;
      int transversecoordinate1 = 1;
      int transversecoordinate2 = 2;
      if (axis == geo::Coordinate::Y) {
        transversecoordinate1 = 0;
        driftcoordinate = 1;
        transversecoordinate2 = 2;
      }
      else if (axis == geo::Coordinate::Z) {
        transversecoordinate1 = 0;
        transversecoordinate2 = 1;
        driftcoordinate = 2;
      }

      int const driftsign = to_int(sign); // 1: +x, +y or +z, -1: -x, -y or -z

      // Check for charge deposits behind charge readout planes
      auto const& plane_location = wireReadoutGeom.FirstPlane(tpcid).GetCenter();
      auto const plane_location_coord = geo::vect::coord(plane_location, driftcoordinate);
      if (driftsign == 1 && plane_location_coord < xyz[driftcoordinate]) continue;
      if (driftsign == -1 && plane_location_coord > xyz[driftcoordinate]) continue;

      /// \todo think about effects of drift between planes.
      // Center of plane is also returned in cm units
      double DriftDistance = std::abs(xyz[driftcoordinate] - plane_location_coord);

      // Space-charge effect (SCE): Get SCE {x,y,z} offsets for particular location in TPC
      geo::Vector_t posOffsets{0.0, 0.0, 0.0};
      double posOffsetxyz[3] = {0.0, 0.0, 0.0}; // need this array for the driftcoordinate and
                                                // transversecoordinates
      auto const* SCE = lar::providerFrom<spacecharge::SpaceChargeService>();
      if (SCE->EnableSimSpatialSCE() == true) {
        posOffsets = SCE->GetPosOffsets(mp);
        if (larsim::Utils::SCE::out_of_bounds(posOffsets)) { continue; }
        posOffsetxyz[0] = posOffsets.X();
        posOffsetxyz[1] = posOffsets.Y();
        posOffsetxyz[2] = posOffsets.Z();
      }

      double avegagetransversePos1 = 0.;
      double avegagetransversePos2 = 0.;

      DriftDistance += -1. * posOffsetxyz[driftcoordinate];
      avegagetransversePos1 = xyz[transversecoordinate1] + posOffsetxyz[transversecoordinate1];
      avegagetransversePos2 = xyz[transversecoordinate2] + posOffsetxyz[transversecoordinate2];

      // Space charge distortion could push the energy deposit beyond the wire plane (see
      // issue #15131). Given that we don't have any subtlety in the simulation of this
      // region, bringing the deposit exactly on the plane should be enough for the time
      // being.
      if (DriftDistance < 0.) DriftDistance = 0.;

      // Drift time in ns
      double TDrift = DriftDistance * fRecipDriftVel[0];

      if (nplanes == 2 &&
          driftcoordinate == 0) { // special case for ArgoNeuT (Nplanes = 2 and drift direction =
                                  // x): plane 0 is the second wire plane
        double const pitch = wireReadoutGeom.PlanePitch(tpcid, 0, 1);
        TDrift = ((DriftDistance - pitch) * fRecipDriftVel[0] + pitch * fRecipDriftVel[1]);
      }

      const int nIonizedElectrons = energyDeposit.NumElectrons();
      const double lifetimecorrection = TMath::Exp(TDrift / fLifetimeCorr_const);
      const double energy = energyDeposit.Energy();

      // if we have no electrons (too small energy or too large recombination)
      // we are done already here
      if (nIonizedElectrons <= 0) {
        MF_LOG_DEBUG("SimDriftElectrons")
          << "step " // << energyDeposit << "\n"
          << "No electrons drifted to readout, " << energy << " MeV lost.";
        continue;
      }

      // includes the effect of lifetime: lifetimecorrection = exp[-tdrift/tau]
      const double nElectrons = nIonizedElectrons * lifetimecorrection;

      // Longitudinal & transverse diffusion sigma (cm)
      double SqrtT = std::sqrt(TDrift);
      double LDiffSig = SqrtT * fLDiff_const;
      double TDiffSig = SqrtT * fTDiff_const;
      double electronclsize = fElectronClusterSize;

      // Number of electron clusters.
      int nClus = (int)std::ceil(nElectrons / electronclsize);
      if (nClus < fMinNumberOfElCluster) {
        electronclsize = nElectrons / fMinNumberOfElCluster;
        if (electronclsize < 1.0) { electronclsize = 1.0; }
        nClus = (int)std::ceil(nElectrons / electronclsize);
      }

      // Empty and resize the electron-cluster vectors.
      fLongDiff.clear();
      fTransDiff1.clear();
      fTransDiff2.clear();
      fnElDiff.clear();
      fnEnDiff.clear();
      fLongDiff.resize(nClus);
      fTransDiff1.resize(nClus);
      fTransDiff2.resize(nClus);
      fnElDiff.resize(nClus, electronclsize);
      fnEnDiff.resize(nClus);

      // fix the number of electrons in the last cluster, that has a smaller size
      fnElDiff.back() = nElectrons - (nClus - 1) * electronclsize;

      for (size_t xx = 0; xx < fnElDiff.size(); ++xx) {
        if (nElectrons > 0)
          fnEnDiff[xx] = energy / nElectrons * fnElDiff[xx];
        else
          fnEnDiff[xx] = 0.;
      }

      // Smear drift times by longitudinal diffusion
      if (LDiffSig > 0.0)
        fRandGauss.fireArray(nClus, &fLongDiff[0], 0., LDiffSig);
      else
        fLongDiff.assign(nClus, 0.0);

      if (TDiffSig > 0.0) {
        // Smear the coordinates in plane perpendicular to drift direction by the transverse diffusion
        fRandGauss.fireArray(nClus, &fTransDiff1[0], avegagetransversePos1, TDiffSig);
        fRandGauss.fireArray(nClus, &fTransDiff2[0], avegagetransversePos2, TDiffSig);
      }
      else {
        fTransDiff1.assign(nClus, avegagetransversePos1);
        fTransDiff2.assign(nClus, avegagetransversePos2);
      }

      // make a collection of electrons for each plane
      for (unsigned int p = 0; p < nplanes; ++p) {
        // FIXME (KJK): Shouldn't this be the location for each plane we're iterating
        // through?  Right now it uses whatever value of plane_location_coord was set
        // above.
        fDriftClusterPos[driftcoordinate] = plane_location_coord;

        // Drift nClus electron clusters to the induction plane
        for (int k = 0; k < nClus; ++k) {

          // Correct drift time for longitudinal diffusion and plane
          double TDiff = TDrift + fLongDiff[k] * fRecipDriftVel[0];

          // Take into account different Efields between planes.  Also take into account
          // special case for ArgoNeuT (Nplanes = 2 and drift direction = x): plane 0 is
          // the second wire plane
          for (unsigned int ip = 0; ip < p; ++ip) {
            TDiff += wireReadoutGeom.PlanePitch(tpcid, ip + 1, ip) *
                     fRecipDriftVel[(nplanes == 2 && driftcoordinate == 0) ? ip + 2 : ip + 1];
          }

          fDriftClusterPos[transversecoordinate1] = fTransDiff1[k];
          fDriftClusterPos[transversecoordinate2] = fTransDiff2[k];

          /// \todo think about effects of drift between planes

          // grab the nearest channel to the fDriftClusterPos position
          try {
            raw::ChannelID_t channel = wireReadoutGeom.NearestChannel(
              geo::vect::toPoint(fDriftClusterPos), geo::PlaneID{tpcid, p});

            /// \todo check on what happens if we allow the tdc value to be
            /// \todo beyond the end of the expected number of ticks
            // Add potential decay/capture/etc delay effect, simTime.
            auto const simTime = energyDeposit.Time();
            unsigned int tdc = tpcClock.Ticks(clockData.G4ToElecTime(TDiff + simTime));

            // Find whether we already have this channel in our map.
            ChannelMap_t& channelDataMap = fChannelMaps[cryostat];
            auto search = channelDataMap.find(channel);

            // We will find (or create) the pointer to a sim::SimChannel.
            size_t channelIndex = 0;

            // Have we created the sim::SimChannel corresponding to channel ID?
            if (search == channelDataMap.end()) {
              // We haven't. Initialize the bookkeeping information for this channel.
              ChannelBookKeeping bookKeeping;

              // Add a new channel to the end of the list we'll write out after we've
              // processed this event.
              bookKeeping.channelIndex = channels->size();
              channels->emplace_back(channel);
              channelIndex = bookKeeping.channelIndex;

              // Initialize a vector with the index of the step that created this channel.
              bookKeeping.stepList.push_back(edIndex);

              // Save the bookkeeping information for this channel.
              channelDataMap[channel] = bookKeeping;
            }
            else {
              // We've created this SimChannel for a previous energy deposit. Get its
              // address.

              auto& bookKeeping = search->second;
              channelIndex = bookKeeping.channelIndex;

              // Has this step contributed to this channel before?
              auto& stepList = bookKeeping.stepList;
              if (!std::binary_search(stepList.begin(), stepList.end(), edIndex)) {
                // No, so add this step's index to the list.
                stepList.push_back(edIndex);
              }
            }

            sim::SimChannel* channelPtr = &(channels->at(channelIndex));

            // Add the electron clusters and energy to the
            // sim::SimChannel
            channelPtr->AddIonizationElectrons(energyDeposit.TrackID(),
                                               tdc,
                                               fnElDiff[k],
                                               data(xyz),
                                               fnEnDiff[k],
                                               energyDeposit.OrigTrackID());
            if (fStoreDriftedElectronClusters)
              SimDriftedElectronClusterCollection->emplace_back(
                fnElDiff[k],
                TDiff + simTime,                      // timing
                geo::Point_t{mp.X(), mp.Y(), mp.Z()}, // mean position of the deposited energy
                geo::Point_t{fDriftClusterPos[0],
                             fDriftClusterPos[1],
                             fDriftClusterPos[2]}, // final position of the drifted cluster
                geo::Point_t{
                  LDiffSig, TDiffSig, TDiffSig}, // Longitudinal (X) and transverse (Y,Z) diffusion
                fnEnDiff[k],                     // deposited energy that originated this cluster
                energyDeposit.TrackID());
          }
          catch (cet::exception& e) {
            mf::LogDebug("SimDriftElectrons")
              << "unable to drift electrons from point (" << xyz[0] << "," << xyz[1] << ","
              << xyz[2] << ") with exception " << e;
          } // end try to determine channel
        }   // end loop over clusters
      }     // end loop over planes
    }       // for each sim::SimEnergyDeposit

    // Write the sim::SimChannel collection.
    event.put(std::move(channels));
    if (fStoreDriftedElectronClusters) event.put(std::move(SimDriftedElectronClusterCollection));
  }

} // namespace detsim

DEFINE_ART_MODULE(detsim::SimDriftElectrons)<|MERGE_RESOLUTION|>--- conflicted
+++ resolved
@@ -150,19 +150,11 @@
   SimDriftElectrons::SimDriftElectrons(fhicl::ParameterSet const& pset)
     : art::EDProducer{pset}
     , fSimModuleLabel{pset.get<art::InputTag>("SimulationLabel")}
-<<<<<<< HEAD
-    // create a default random engine; obtain the random seed from NuRandomService, unless
-    // overridden in configuration with key "Seed"
-    , fRandGauss{art::ServiceHandle<rndm::NuRandomService>{}->registerAndSeedEngine(createEngine(0),
-                                                                                    pset,
-                                                                                    "Seed")}
-=======
     // create a default random engine; obtain the random seed from
     // NuRandomService, unless overridden in configuration with key
     // "Seed"
     , fRandGauss{art::ServiceHandle<rndm::NuRandomService>{}
                  -> registerAndSeedEngine(createEngine(0), pset, "Seed")}
->>>>>>> 042f80b5
     , fStoreDriftedElectronClusters{pset.get<bool>("StoreDriftedElectronClusters", false)}
   {
     produces<std::vector<sim::SimChannel>>();
