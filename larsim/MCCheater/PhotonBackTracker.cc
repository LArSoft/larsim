////////////////////////////////////////////////////////////////////////////////
//
// \file PhotonBackTracker.cc
// \brief The functions needed for the PhotonBackTracker class needed by the
//   PhotonBackTrackerService in order to connect truth information with
//   reconstruction.
// \author jason.stock@mines.sdsmt.edu
//
// Based on the original BackTracker by brebel@fnal.gov
//
////////////////////////////////////////////////////////////////////////////////
//
//TODO: Impliment alternate backtracking scheme developed by T. Usher
//TODO: OpChanToOpDetSDPs (Expanded Clone of OpDetNumToOpDetSDPs
//
////////////////////////////////////////////////////////////////////////////////

// LArSoft
#include "larsim/MCCheater/PhotonBackTracker.h"
#include "larcorealg/Geometry/WireReadoutGeom.h"
#include "lardataobj/Simulation/sim.h"
#include "larsim/MCCheater/ParticleInventory.h"

// Framework
#include "messagefacility/MessageLogger/MessageLogger.h"

// STL
#include <map>

namespace cheat {

  //----------------------------------------------------------------
  PhotonBackTracker::PhotonBackTracker(fhiclConfig const& config,
                                       cheat::ParticleInventory const* partInv,
                                       geo::WireReadoutGeom const* wireReadoutGeom)
    : fPartInv(partInv)
    , fWireReadoutGeom(wireReadoutGeom)
    , fDelay(config.Delay())
    , fG4ModuleLabel(config.G4ModuleLabel())
    , fG4ModuleLabels(config.G4ModuleLabels())
    , fOpHitLabel(config.OpHitLabel())
    , fOpFlashLabel(config.OpFlashLabel())
    , fMinOpHitEnergyFraction(config.MinOpHitEnergyFraction())
  {}

  //----------------------------------------------------------------
  PhotonBackTracker::PhotonBackTracker(fhicl::ParameterSet const& pSet,
                                       cheat::ParticleInventory const* partInv,
                                       geo::WireReadoutGeom const* wireReadoutGeom)
    : fPartInv(partInv)
    , fWireReadoutGeom(wireReadoutGeom)
    , fDelay(pSet.get<double>("Delay"))
    , fG4ModuleLabel(pSet.get<art::InputTag>("G4ModuleLabel", "largeant"))
    , fG4ModuleLabels(pSet.get<std::vector<art::InputTag>>("G4ModuleLabels", {}))
    , fOpHitLabel(pSet.get<art::InputTag>("OpHitLabel", "ophit"))
    , fOpFlashLabel(pSet.get<art::InputTag>("OpFlashLabel", "opflash"))
    , fMinOpHitEnergyFraction(pSet.get<double>("MinimumOpHitEnergyFraction", 0.1))
  {}

  //----------------------------------------------------------------
<<<<<<< HEAD
  double PhotonBackTracker::GetDelay() const { return fDelay; }
=======
  const double PhotonBackTracker::GetDelay()
  {
    return this->fDelay;
  }
>>>>>>> 042f80b5

  //----------------------------------------------------------------
  void PhotonBackTracker::ClearEvent()
  {
    priv_OpDetBTRs.clear();
    priv_OpFlashToOpHits.clear();
  }

  //----------------------------------------------------------------
<<<<<<< HEAD
  bool PhotonBackTracker::BTRsReady() const { return !priv_OpDetBTRs.empty(); }

  //----------------------------------------------------------------
  bool PhotonBackTracker::OpFlashToOpHitsReady() const { return !priv_OpFlashToOpHits.empty(); }
=======
  const bool PhotonBackTracker::BTRsReady()
  {
    return !(priv_OpDetBTRs.empty());
  }

  //----------------------------------------------------------------
  const bool PhotonBackTracker::OpFlashToOpHitsReady()
  {
    return !(priv_OpFlashToOpHits.empty());
  }
>>>>>>> 042f80b5

  //----------------------------------------------------------------
  const std::vector<art::Ptr<sim::OpDetBacktrackerRecord>>& PhotonBackTracker::OpDetBTRs() const
  {
    return priv_OpDetBTRs;
  }

  //----------------------------------------------------------------
  std::vector<const sim::SDP*> PhotonBackTracker::TrackIdToSimSDPs_Ps(int const id) const
  {
    std::vector<const sim::SDP*> sdp_Ps;
    for (size_t odet = 0; odet < priv_OpDetBTRs.size(); ++odet) {
      const auto& pdTimeSDPmap = priv_OpDetBTRs[odet]->timePDclockSDPsMap();
      for (auto mapitr = pdTimeSDPmap.begin(); mapitr != pdTimeSDPmap.end(); mapitr++) {
        std::vector<sim::SDP> const& sdpvec = (*mapitr).second;
        for (size_t iv = 0; iv < sdpvec.size(); ++iv) {
          if (abs(sdpvec[iv].trackID) == id) sdp_Ps.push_back(&(sdpvec[iv]));
        }
      } // end loop over map from sim::OpDetBacktrackerRecord
    }   // end loop over sim::OpDetBacktrackerRecords
    return sdp_Ps;
  }

  //----------------------------------------------------------------
  art::Ptr<sim::OpDetBacktrackerRecord> PhotonBackTracker::FindOpDetBTR(int const opDetNum) const
  {
    art::Ptr<sim::OpDetBacktrackerRecord> opDet;
    for (size_t sc = 0; sc < priv_OpDetBTRs.size(); ++sc) {
      // This could become a bug. What if it occurs twice (shouldn't happen in correct
      // records, but still, no error handeling included for the situation
      if (priv_OpDetBTRs.at(sc)->OpDetNum() == opDetNum) opDet = priv_OpDetBTRs.at(sc);
    }
    if (!opDet) {
      throw cet::exception("PhotonBackTracker2") << "No sim:: OpDetBacktrackerRecord corresponding "
                                                 << "to opDetNum: " << opDetNum << "\n";
    }
    return opDet;
  }

  //----------------------------------------------------------------
  std::vector<sim::TrackSDP> PhotonBackTracker::OpDetToTrackSDPs(int const OpDetNum,
                                                                 double const opHit_start_time,
                                                                 double const opHit_end_time) const
  {
    std::vector<sim::TrackSDP> tSDPs;
    double totalE = 0;
    try {
      const art::Ptr<sim::OpDetBacktrackerRecord> opDetBTR = FindOpDetBTR(OpDetNum);
      std::vector<sim::SDP> simSDPs =
        opDetBTR->TrackIDsAndEnergies(opHit_start_time, opHit_end_time);
      for (size_t e = 0; e < simSDPs.size(); ++e)
        totalE += simSDPs[e].energy;
      if (totalE < 1.e-5) totalE = 1.;
      for (size_t e = 0; e < simSDPs.size(); ++e) {
        if (simSDPs[e].trackID == sim::NoParticleId) continue;
        sim::TrackSDP info;
        info.trackID = std::abs(simSDPs[e].trackID);
        info.energyFrac = simSDPs[e].energy / totalE;
        info.energy = simSDPs[e].energy;
        tSDPs.push_back(info);
      }
    }
    catch (cet::exception const& e) {
      // This needs to go. Make it specific if there is a really an exception we would
      // like to catch.
      mf::LogWarning("PhotonBackTracker") << "Exception caught\n" << e;
    }
    return tSDPs;
  }

  //----------------------------------------------------------------
  std::vector<sim::TrackSDP> PhotonBackTracker::OpHitToTrackSDPs(
    art::Ptr<recob::OpHit> const& opHit_P) const
  {
    auto OpDetNum = fWireReadoutGeom->OpDetFromOpChannel(opHit_P->OpChannel());
    const double pTime = opHit_P->PeakTime();
    const double pWidth = opHit_P->Width();
    const double start = (pTime - pWidth) * 1000 - fDelay;
    const double end = (pTime + pWidth) * 1000 - fDelay;
    return OpDetToTrackSDPs(OpDetNum, start, end);
  }

  //----------------------------------------------------------------
  std::vector<sim::TrackSDP> PhotonBackTracker::OpHitToTrackSDPs(recob::OpHit const& opHit) const
  {
    auto OpDetNum = fWireReadoutGeom->OpDetFromOpChannel(opHit.OpChannel());
    const double pTime = opHit.PeakTime();
    const double pWidth = opHit.Width();
    const double start = (pTime - pWidth) * 1000 - fDelay;
    const double end = (pTime + pWidth) * 1000 - fDelay;
    return OpDetToTrackSDPs(OpDetNum, start, end);
  }

  //----------------------------------------------------------------
  std::vector<int> PhotonBackTracker::OpHitToTrackIds(recob::OpHit const& opHit) const
  {
    std::vector<int> retVec;
    for (auto const trackSDP : OpHitToTrackSDPs(opHit)) {
      retVec.push_back(trackSDP.trackID);
    }
    return retVec;
  }

  //----------------------------------------------------------------
  std::vector<int> PhotonBackTracker::OpHitToTrackIds(art::Ptr<recob::OpHit> const& opHit) const
  {
    return OpHitToTrackIds(*opHit);
  }

  //----------------------------------------------------------------
  std::vector<int> PhotonBackTracker::OpHitToEveTrackIds(recob::OpHit const& opHit)
  {
    std::vector<int> retVec;
    for (auto const trackSDP : OpHitToEveTrackSDPs(opHit)) {
      retVec.push_back(trackSDP.trackID);
    }
    return retVec;
  }

  //----------------------------------------------------------------
  std::vector<int> PhotonBackTracker::OpHitToEveTrackIds(art::Ptr<recob::OpHit> const& opHit_P)
  {
    return OpHitToEveTrackIds(*opHit_P);
  }

  //----------------------------------------------------------------
  std::vector<sim::TrackSDP> PhotonBackTracker::OpHitToEveTrackSDPs(
    art::Ptr<recob::OpHit> const& opHit_P) const
  {
    return OpHitToEveTrackSDPs(*opHit_P);
  }

  //----------------------------------------------------------------
  std::vector<sim::TrackSDP> PhotonBackTracker::OpHitToEveTrackSDPs(recob::OpHit const& opHit) const
  {
    std::vector<sim::TrackSDP> trackSDPs = OpHitToTrackSDPs(opHit);

    // make a map of evd ID values and fraction of energy represented by that eve id in
    // this opHit
    std::map<int, float> eveIDtoEfrac;

    double totalE = 0.;
    for (size_t t = 0; t < trackSDPs.size(); ++t) {
      eveIDtoEfrac[(fPartInv->ParticleList()).EveId(trackSDPs[t].trackID)] += trackSDPs[t].energy;
      totalE += trackSDPs[t].energy;
    }

    // now fill the eveSDPs vector from the map
    std::vector<sim::TrackSDP> eveSDPs;
    eveSDPs.reserve(eveIDtoEfrac.size());
    for (auto itr = eveIDtoEfrac.begin(); itr != eveIDtoEfrac.end(); itr++) {
      sim::TrackSDP temp;
      temp.trackID = (*itr).first;
      temp.energyFrac = (*itr).second / totalE;
      temp.energy = (*itr).second;
      eveSDPs.push_back(std::move(temp));
    }
    return eveSDPs;
  }

  //----------------------------------------------------------------
  //TODO: Make a copy of this function that uses an allOpHits list.
  std::vector<art::Ptr<recob::OpHit>> PhotonBackTracker::TrackIdToOpHits_Ps(
    int const tkId,
    std::vector<art::Ptr<recob::OpHit>> const& hitsIn) const
  {
    // One would think we would want to have this function defined, and call this function
    // in the std::vector<tkids> to opHits, but that would require more loops (and a
    // higher overhead.) Instead, to provide this, we will just call the existing
    // std::vector<tkids>ToOpHits with an input of 1.
    std::vector<int> tkidFake(1, tkId);
    return TrackIdsToOpHits_Ps(tkidFake, hitsIn).at(0);
  }

  //----------------------------------------------------------------
  std::vector<std::vector<art::Ptr<recob::OpHit>>> PhotonBackTracker::TrackIdsToOpHits_Ps(
    std::vector<int> const& tkIds,
    std::vector<art::Ptr<recob::OpHit>> const& hitsIn) const
  {
    std::vector<std::pair<int, art::Ptr<recob::OpHit>>> opHitList;
    for (auto itr = hitsIn.begin(); itr != hitsIn.end(); ++itr) {
      art::Ptr<recob::OpHit> const& opHit = *itr;
      auto OpDetNum = fWireReadoutGeom->OpDetFromOpChannel(opHit->OpChannel());
      const double pTime = opHit->PeakTime(), pWidth = opHit->Width();
      const double start = (pTime - pWidth) * 1000.0 - fDelay,
                   end = (pTime + pWidth) * 1000.0 - fDelay;
      std::vector<sim::TrackSDP> tids = OpDetToTrackSDPs(OpDetNum, start, end);
      for (auto itid = tids.begin(); itid != tids.end(); ++itid) {
        for (auto itkid = tkIds.begin(); itkid != tkIds.end(); ++itkid) {
          if (itid->trackID == *itkid and itid->energyFrac > fMinOpHitEnergyFraction)
            opHitList.push_back(std::make_pair(*itkid, opHit));
        } // itkid
      }   // itid
    }     // itr
    // now build the truOpHits vector that will be returned to the caller
    std::vector<std::vector<art::Ptr<recob::OpHit>>> truOpHits;
    // temporary vector containing opHits assigned to one MC particle
    std::vector<art::Ptr<recob::OpHit>> tmpOpHits;
    for (auto itkid = tkIds.begin(); itkid != tkIds.end(); ++itkid) {
      tmpOpHits.clear();
      for (auto itr = opHitList.begin(); itr != opHitList.end(); ++itr) {
        if (*itkid == (*itr).first) tmpOpHits.push_back((*itr).second);
      }
      truOpHits.push_back(tmpOpHits);
    }
    return truOpHits;
  }

  //----------------------------------------------------------------
  std::vector<const sim::SDP*> PhotonBackTracker::OpHitToSimSDPs_Ps(recob::OpHit const& opHit) const
  {
    std::vector<const sim::SDP*> retVec;
    double fPeakTime = opHit.PeakTime();
    double fWidth = opHit.Width();
    sim::OpDetBacktrackerRecord::timePDclock_t start_time =
      ((fPeakTime - fWidth) * 1000.0) - fDelay;
    sim::OpDetBacktrackerRecord::timePDclock_t end_time = ((fPeakTime + fWidth) * 1000.0) - fDelay;
    if (start_time > end_time) { throw; }

    auto const& timeSDPMap = FindOpDetBTR(fWireReadoutGeom->OpDetFromOpChannel(opHit.OpChannel()))
                               ->timePDclockSDPsMap(); //Not guranteed to be sorted.

    std::vector<const std::pair<double, std::vector<sim::SDP>>*> timePDclockSDPMap_SortedPointers;
    for (auto& pair : timeSDPMap) {
      timePDclockSDPMap_SortedPointers.push_back(&pair);
    }
    auto pairSort = [](auto& a, auto& b) { return a->first < b->first; };
    if (!std::is_sorted(timePDclockSDPMap_SortedPointers.begin(),
                        timePDclockSDPMap_SortedPointers.end(),
                        pairSort)) {
      std::sort(
        timePDclockSDPMap_SortedPointers.begin(), timePDclockSDPMap_SortedPointers.end(), pairSort);
    }

    //This section is a hack to make comparisons work right.
    std::vector<sim::SDP> dummyVec;
    std::pair<double, std::vector<sim::SDP>> start_timePair = std::make_pair(start_time, dummyVec);
    std::pair<double, std::vector<sim::SDP>> end_timePair = std::make_pair(end_time, dummyVec);
    auto start_timePair_P = &start_timePair;
    auto end_timePair_P = &end_timePair;
    //First interesting iterator.
    auto mapFirst = std::lower_bound(timePDclockSDPMap_SortedPointers.begin(),
                                     timePDclockSDPMap_SortedPointers.end(),
                                     start_timePair_P,
                                     pairSort);
    //Last interesting iterator.
    auto mapLast =
      std::upper_bound(mapFirst, timePDclockSDPMap_SortedPointers.end(), end_timePair_P, pairSort);

    for (auto& mapitr = mapFirst; mapitr != mapLast; ++mapitr)
      for (auto& sdp : (*mapitr)->second)
        retVec.push_back(&sdp);

    return retVec;
  }

  //----------------------------------------------------------------
  std::vector<const sim::SDP*> PhotonBackTracker::OpHitToSimSDPs_Ps(
    art::Ptr<recob::OpHit> const& opHit_P) const
  {
    return OpHitToSimSDPs_Ps(*opHit_P);
  }

  //----------------------------------------------------------------
  std::vector<double> PhotonBackTracker::SimSDPsToXYZ(std::vector<sim::SDP> const& sdps) const&
  {
    std::vector<double> xyz(3, -999.);
    double x = 0.;
    double y = 0.;
    double z = 0.;
    double w = 0.;
    // loop over photons.
    for (auto const& sdp : sdps) {
      double weight = sdp.numPhotons;
      w += weight;
      x += weight * sdp.x;
      y += weight * sdp.y;
      z += weight * sdp.z;
    } // end loop over sim::SDPs
    // If the sum of the weights is still zero, then fail to return a value.  A hit with
    // no contributing photons does't make sense.
    if (w < 1.e-5)
      throw cet::exception("PhotonBackTracker")
        << "No sim::SDPs providing non-zero number of photons"
        << " can't determine originating location from truth\n";
    xyz[0] = x / w;
    xyz[1] = y / w;
    xyz[2] = z / w;
    return xyz;
  }

  //----------------------------------------------------------------
  std::vector<double> PhotonBackTracker::SimSDPsToXYZ(
    std::vector<const sim::SDP*> const& sdps_Ps) const&
  {
    std::vector<double> xyz(3, -999.);
    double x = 0.;
    double y = 0.;
    double z = 0.;
    double w = 0.;
    // loop over photons.
    for (const sim::SDP* sdp_P : sdps_Ps) {
      auto& sdp = *sdp_P;
      double weight = sdp.numPhotons;
      w += weight;
      x += weight * sdp.x;
      y += weight * sdp.y;
      z += weight * sdp.z;
    } // end loop over sim::SDPs
    // If the sum of the weights is still zero, then fail to return a value.  A hit with
    // no contributing photons does't make sense.
    if (w < 1.e-5)
      throw cet::exception("PhotonBackTracker")
        << "No sim::SDPs providing non-zero number of photons"
        << " can't determine originating location from truth\n";
    xyz[0] = x / w;
    xyz[1] = y / w;
    xyz[2] = z / w;
    return xyz;
  }

  //----------------------------------------------------------------
  std::vector<double> PhotonBackTracker::OpHitToXYZ(recob::OpHit const& opHit)
  {
    return SimSDPsToXYZ(OpHitToSimSDPs_Ps(opHit));
  }

  //----------------------------------------------------------------
  std::vector<double> PhotonBackTracker::OpHitToXYZ(art::Ptr<recob::OpHit> const& opHit)
  {
    return SimSDPsToXYZ(OpHitToSimSDPs_Ps(*opHit));
  }

  //----------------------------------------------------------------
  std::vector<const sim::SDP*> PhotonBackTracker::OpHitsToSimSDPs_Ps(
    std::vector<art::Ptr<recob::OpHit>> const& opHits_Ps) const
  {
    std::vector<const sim::SDP*> sdps_Ps;
    for (auto opHit_P : opHits_Ps) {
      std::vector<const sim::SDP*> to_add_sdps_Ps = OpHitToSimSDPs_Ps(opHit_P);
      sdps_Ps.insert(sdps_Ps.end(), to_add_sdps_Ps.begin(), to_add_sdps_Ps.end());
    }
    return sdps_Ps;
  }

  //----------------------------------------------------------------
  std::vector<double> PhotonBackTracker::OpHitsToXYZ(
    std::vector<art::Ptr<recob::OpHit>> const& opHits_Ps) const
  {
    const std::vector<const sim::SDP*> SDPs_Ps = OpHitsToSimSDPs_Ps(opHits_Ps);
    return SimSDPsToXYZ(SDPs_Ps);
  }

  //----------------------------------------------------------------
  std::unordered_set<const sim::SDP*> PhotonBackTracker::OpHitToEveSimSDPs_Ps(
    recob::OpHit const& opHit_P)
  {
    const std::vector<int> ids = OpHitToEveTrackIds(opHit_P);
    std::unordered_set<const sim::SDP*> sdps;
    for (auto const& id : ids) {
      std::vector<const sim::SDP*> tmp_sdps = TrackIdToSimSDPs_Ps(id);
      for (const sim::SDP* tmp_sdp : tmp_sdps) {
        sdps.insert(tmp_sdp); //emplace not needed here.
      }
    }
    return sdps;
  }

  //----------------------------------------------------------------
  std::unordered_set<const sim::SDP*> PhotonBackTracker::OpHitToEveSimSDPs_Ps(
    art::Ptr<recob::OpHit>& opHit)
  {
    const std::vector<int> ids = OpHitToEveTrackIds(opHit);
    std::unordered_set<const sim::SDP*> sdps;
    for (auto const& id : ids) {
      std::vector<const sim::SDP*> tmp_sdps = TrackIdToSimSDPs_Ps(id);
      for (const sim::SDP* tmp_sdp : tmp_sdps) {
        sdps.insert(tmp_sdp); //emplace not needed here.
      }
    }
    return sdps;
  }

  //----------------------------------------------------------------
  std::set<int> PhotonBackTracker::GetSetOfEveIds() const { return fPartInv->GetSetOfEveIds(); }

  //----------------------------------------------------------------
  std::set<int> PhotonBackTracker::GetSetOfTrackIds() const { return fPartInv->GetSetOfTrackIds(); }

  //----------------------------------------------------------------
  std::set<int> PhotonBackTracker::GetSetOfEveIds(
    std::vector<art::Ptr<recob::OpHit>> const& opHits_Ps) const
  {
    std::set<int> eveIds;
    for (auto const& opHit_P : opHits_Ps) {
      const std::vector<sim::TrackSDP> sdps = OpHitToEveTrackSDPs(opHit_P);
      for (auto const& sdp : sdps) {
        eveIds.insert(sdp.trackID);
      } //end sdps
    }   //End for hits
    return eveIds;
  }

  //----------------------------------------------------------------
  std::set<int> PhotonBackTracker::GetSetOfEveIds(std::vector<recob::OpHit> const& opHits) const
  {
    std::set<int> eveIds;
    for (auto const& opHit : opHits) {
      const std::vector<sim::TrackSDP> sdps = OpHitToEveTrackSDPs(opHit);
      for (auto const& sdp : sdps) {
        eveIds.insert(sdp.trackID);
      } //end sdps
    }   //End for hits
    return eveIds;
  }

  //----------------------------------------------------------------
  std::set<int> PhotonBackTracker::GetSetOfTrackIds(
    std::vector<art::Ptr<recob::OpHit>> const& opHits) const
  {
    std::set<int> tids;
    for (auto const& opHit : opHits) {
      for (auto const& sdp : OpHitToTrackSDPs(opHit)) {
        tids.insert(sdp.trackID);
      } //End for TrackSDPs
    }   //End for hits
    return tids;
  }

  //----------------------------------------------------------------
  std::set<int> PhotonBackTracker::GetSetOfTrackIds(std::vector<recob::OpHit> const& opHits) const
  {
    std::set<int> tids;
    for (auto const& opHit : opHits) {
      for (auto const& sdp : OpHitToTrackSDPs(opHit)) {
        tids.insert(sdp.trackID);
      } //End for TrackSDPs
    }   //End for hits
    return tids;
  }

  //----------------------------------------------------------------
  double PhotonBackTracker::OpHitCollectionPurity(std::set<int> const& tkIds,
                                                  std::vector<art::Ptr<recob::OpHit>> const& opHits)
  {
    // get the list of EveIDs that correspond to the opHits in this collection if the
    // EveID shows up in the input list of tkIds, then it counts
    float total = 1. * opHits.size();
    float desired = 0.;
    for (size_t h = 0; h < opHits.size(); ++h) {
      art::Ptr<recob::OpHit> opHit = opHits[h];
      std::vector<sim::TrackSDP> opHitTrackSDPs = OpHitToTrackSDPs(opHit);
      // don't double count if this opHit has more than one of the desired track IDs
      // associated with it
      for (size_t e = 0; e < opHitTrackSDPs.size(); ++e) {
        if (tkIds.find(opHitTrackSDPs[e].trackID) != tkIds.end()) {
          desired += 1.;
          break;
        }
      }
    } // end loop over opHits
    double purity = 0.;
    if (total > 0) purity = desired / total;
    return purity;
  }

  //----------------------------------------------------------------
  double PhotonBackTracker::OpHitLightCollectionPurity(
    std::set<int> const& tkIds,
    std::vector<art::Ptr<recob::OpHit>> const& opHits)
  {
    // get the list of EveIDs that correspond to the opHits in this collection if the
    // EveID shows up in the input list of tkIds, then it counts
    float total = 0;
    float desired = 0.;
    // don't have to check the view in the opHits collection because those are assumed to
    // be from the object we are testing and will the correct view by definition then.
    for (size_t h = 0; h < opHits.size(); ++h) {
      art::Ptr<recob::OpHit> opHit = opHits[h];
      std::vector<sim::TrackSDP> opHitTrackIDs = OpHitToTrackSDPs(opHit);
      total += opHit->Area(); // sum up the charge in the cluster
      // don't double count if this opHit has more than one of the desired track IDs
      // associated with it
      for (size_t e = 0; e < opHitTrackIDs.size(); ++e) {
        if (tkIds.find(opHitTrackIDs[e].trackID) != tkIds.end()) {
          desired += opHit->Area();
          break;
        }
      }
    } // end loop over opHits
    double purity = 0.;
    if (total > 0) purity = desired / total;
    return purity;
  }

  //----------------------------------------------------------------
  double PhotonBackTracker::OpHitCollectionEfficiency(
    std::set<int> const& tkIds,
    std::vector<art::Ptr<recob::OpHit>> const& opHits,
    std::vector<art::Ptr<recob::OpHit>> const& opHitsIn)
  {
    float desired = 0.;
    float total = 0.;
    for (size_t h = 0; h < opHits.size(); ++h) {
      art::Ptr<recob::OpHit> opHit = opHits[h];
      std::vector<sim::TrackSDP> opHitTrackSDPs = OpHitToTrackSDPs(opHit);
      // also don't double count if this opHit has more than one of the desired track IDs
      // associated with it
      for (size_t e = 0; e < opHitTrackSDPs.size(); ++e) {
        if (tkIds.find(opHitTrackSDPs[e].trackID) != tkIds.end() &&
            opHitTrackSDPs[e].energyFrac >= fMinOpHitEnergyFraction) {
          desired += 1.;
          break;
        }
      }
    } // end loop over opHits
    // now figure out how many opHits in the whole collection are associated with this id
    for (size_t h = 0; h < opHitsIn.size(); ++h) {
      art::Ptr<recob::OpHit> opHit = opHitsIn[h];
      std::vector<sim::TrackSDP> opHitTrackSDPs = OpHitToTrackSDPs(opHit);
      for (size_t e = 0; e < opHitTrackSDPs.size(); ++e) {
        // don't worry about opHits where the energy fraction for the chosen trackID is <
        // 0.1; also don't double count if this opHit has more than one of the desired
        // track IDs associated with it
        if (tkIds.find(opHitTrackSDPs[e].trackID) != tkIds.end() &&
            opHitTrackSDPs[e].energyFrac >= fMinOpHitEnergyFraction) {
          total += 1.;
          break;
        }
      }
    } // end loop over all opHits
    double efficiency = 0.;
    if (total > 0.) efficiency = desired / total;
    return efficiency;
  }

  //----------------------------------------------------------------
  double PhotonBackTracker::OpHitLightCollectionEfficiency(
    std::set<int> const& tkIds,
    std::vector<art::Ptr<recob::OpHit>> const& opHits,
    std::vector<art::Ptr<recob::OpHit>> const& opHitsIn)
  {
    float desired = 0.;
    float total = 0.;

    // don't have to check the view in the opHits collection because those are assumed to
    // be from the object we are testing and will the correct view by definition then.
    for (size_t h = 0; h < opHits.size(); ++h) {

      art::Ptr<recob::OpHit> opHit = opHits[h];
      std::vector<sim::TrackSDP> opHitTrackIDs = OpHitToTrackSDPs(opHit);

      // don't worry about opHits where the energy fraction for the chosen trackID is <
      // 0.1; also don't double count if this opHit has more than one of the desired track
      // IDs associated with it
      for (size_t e = 0; e < opHitTrackIDs.size(); ++e) {
        if (tkIds.find(opHitTrackIDs[e].trackID) != tkIds.end() &&
            opHitTrackIDs[e].energyFrac >= fMinOpHitEnergyFraction) {
          desired += opHit->Area();
          break;
        }
      }
    } // end loop over opHits
    for (size_t h = 0; h < opHitsIn.size(); ++h) {
      art::Ptr<recob::OpHit> opHit = opHitsIn[h];
      // check that we are looking at the appropriate view here in the case of 3D objects
      // we take all opHits
      std::vector<sim::TrackSDP> opHitTrackIDs = OpHitToTrackSDPs(opHit);
      for (size_t e = 0; e < opHitTrackIDs.size(); ++e) {
        // don't worry about opHits where the energy fraction for the chosen trackID is <
        // 0.1; also don't double count if this opHit has more than one of the desired
        // track IDs associated with it
        if (tkIds.find(opHitTrackIDs[e].trackID) != tkIds.end() &&
            opHitTrackIDs[e].energyFrac >= fMinOpHitEnergyFraction) {
          total += opHit->Area();
          break;
        }
      }
    } // end loop over all opHits
    double efficiency = 0.;
    if (total > 0.) efficiency = desired / total;
    return efficiency;
  }
  //--------------------------------------------------
  std::vector<art::Ptr<recob::OpHit>> PhotonBackTracker::OpFlashToOpHits_Ps(
    art::Ptr<recob::OpFlash>& flash_P) const
  {
    // There is not "non-pointer" version of this because the art::Ptr is needed to look
    // up the assn. One could loop the Ptrs and dereference them, but I will not encourage
    // the behavior by building the tool to do it.
    return priv_OpFlashToOpHits.at(flash_P);
  }

  //--------------------------------------------------
  std::vector<double> PhotonBackTracker::OpFlashToXYZ(art::Ptr<recob::OpFlash>& flash_P) const
  {
    return OpHitsToXYZ(OpFlashToOpHits_Ps(flash_P));
  }

  //--------------------------------------------------
  std::set<int> PhotonBackTracker::OpFlashToTrackIds(art::Ptr<recob::OpFlash>& flash_P) const
  {
    std::vector<art::Ptr<recob::OpHit>> opHits_Ps = OpFlashToOpHits_Ps(flash_P);
    std::set<int> ids;
    for (auto& opHit_P : opHits_Ps) {
      for (const int& id : OpHitToTrackIds(opHit_P)) {
        ids.insert(id);
      } // end for ids
    }   // end for opHits
    return ids;
  }
} // namespace<|MERGE_RESOLUTION|>--- conflicted
+++ resolved
@@ -58,14 +58,10 @@
   {}
 
   //----------------------------------------------------------------
-<<<<<<< HEAD
-  double PhotonBackTracker::GetDelay() const { return fDelay; }
-=======
-  const double PhotonBackTracker::GetDelay()
-  {
-    return this->fDelay;
-  }
->>>>>>> 042f80b5
+  double PhotonBackTracker::GetDelay() const
+  {
+    return fDelay;
+  }
 
   //----------------------------------------------------------------
   void PhotonBackTracker::ClearEvent()
@@ -75,23 +71,16 @@
   }
 
   //----------------------------------------------------------------
-<<<<<<< HEAD
-  bool PhotonBackTracker::BTRsReady() const { return !priv_OpDetBTRs.empty(); }
-
-  //----------------------------------------------------------------
-  bool PhotonBackTracker::OpFlashToOpHitsReady() const { return !priv_OpFlashToOpHits.empty(); }
-=======
-  const bool PhotonBackTracker::BTRsReady()
-  {
-    return !(priv_OpDetBTRs.empty());
-  }
-
-  //----------------------------------------------------------------
-  const bool PhotonBackTracker::OpFlashToOpHitsReady()
-  {
-    return !(priv_OpFlashToOpHits.empty());
-  }
->>>>>>> 042f80b5
+  bool PhotonBackTracker::BTRsReady() const
+  {
+    return !priv_OpDetBTRs.empty();
+  }
+
+  //----------------------------------------------------------------
+  bool PhotonBackTracker::OpFlashToOpHitsReady() const
+  {
+    return !priv_OpFlashToOpHits.empty();
+  }
 
   //----------------------------------------------------------------
   const std::vector<art::Ptr<sim::OpDetBacktrackerRecord>>& PhotonBackTracker::OpDetBTRs() const
@@ -476,10 +465,16 @@
   }
 
   //----------------------------------------------------------------
-  std::set<int> PhotonBackTracker::GetSetOfEveIds() const { return fPartInv->GetSetOfEveIds(); }
-
-  //----------------------------------------------------------------
-  std::set<int> PhotonBackTracker::GetSetOfTrackIds() const { return fPartInv->GetSetOfTrackIds(); }
+  std::set<int> PhotonBackTracker::GetSetOfEveIds() const
+  {
+    return fPartInv->GetSetOfEveIds();
+  }
+
+  //----------------------------------------------------------------
+  std::set<int> PhotonBackTracker::GetSetOfTrackIds() const
+  {
+    return fPartInv->GetSetOfTrackIds();
+  }
 
   //----------------------------------------------------------------
   std::set<int> PhotonBackTracker::GetSetOfEveIds(
